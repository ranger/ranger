=encoding utf8
=head1 NAME

ranger - visual file manager




=head1 SYNOPSIS

B<ranger> [B<--version>] [B<--help>] [B<--debug>] [B<--clean>]
[B<--cachedir>=I<directory>] [B<--confdir>=I<directory>]
[B<--datadir>=I<directory>] [B<--copy-config>=I<which>]
[B<--choosefile>=I<target>] [B<--choosefiles>=I<target>]
[B<--choosedir>=I<target>] [B<--selectfile>=I<filepath>]
[B<--show-only-dirs>]
[B<--list-unused-keys>] [B<--list-tagged-files>=I<tag>]
[B<--profile>] [B<--cmd>=I<command>] [I<path ...>]




=head1 DESCRIPTION

ranger is a console file manager with VI key bindings.




=head1 RESOURCES

This I<manual> contains instructions on how to use and configure ranger.

Inside I<ranger>, you can press I<?> for a list of key bindings, commands or
settings.

The F<README> contains install instructions.

The file F<HACKING.md> contains guidelines for code modification.

The directory F<doc/configs> contains configuration files.  They are usually
installed to F</usr/share/doc/ranger/config> and can be obtained with ranger's
--copy-config option.

The directory F<examples> contains reference implementations for ranger
plugins, sample configuration files and some programs for integrating ranger
with other software.  They are usually installed to
F</usr/share/doc/ranger/examples>.

The man page of rifle(1) describes the functions of the file opener

The section I<LINKS> of this man page contains further resources.




=head1 POSITIONAL ARGUMENTS

=over 14

=item I<path ...>

Each path will be opened in a tab and if the path is a file it will be selected.
Omitting this is equivalent to providing the current directory.

=back




=head1 OPTIONS

=over 14

=item B<-d>, B<--debug>

Activate the debug mode: Whenever an error occurs, ranger will exit and print a
full traceback.  The default behavior is to merely print the name of the
exception in the statusbar/log and try to keep running.

=item B<-c>, B<--clean>

Activate the clean mode:  ranger will not access or create any configuration
files nor will it leave any traces on your system.  This is useful when your
configuration is broken, when you want to avoid clutter, etc.

=item B<--cachedir>=I<dir>

Change the cache directory of ranger from $XDG_CACHE_HOME or ~/.cache/ranger to "dir".

=item B<-r> I<dir>, B<--confdir>=I<dir>

Change the configuration directory of ranger from $XDG_CONFIG_HOME or ~/.config/ranger to "dir".

=item B<--datadir>=I<dir>

Change the data directory of ranger from $XDG_DATA_HOME or ~/.local/share/ranger to "dir".

=item B<--copy-config>=I<file>

Create copies of the default configuration files in your local configuration
directory.  Existing ones will not be overwritten.  Possible values: I<all>,
I<commands>, I<commands_full>, I<rc>, I<rifle>, I<scope>.

Note: You may want to disable loading of the global configuration files by
exporting I<RANGER_LOAD_DEFAULT_RC=FALSE> in your environment.  See also:
B<FILES>, B<ENVIRONMENT>

--copy-config=B<commands> will copy only a small sample configuration file with
a thoroughly commented example.  It is recommended to keep this file tidy to
avoid getting defunct commands on ranger upgrades.  The full default
commands.py can be copied with --copy-config=B<commands_full>, but that file
will be ignored by ranger and serves only as a reference for making your own
commands.

=item B<--choosefile>=I<targetfile>

Allows you to pick a file with ranger.  This changes the behavior so that when
you open a file, ranger will exit and write the absolute path of that file into
I<targetfile>.

=item B<--choosefiles>=I<targetfile>

Allows you to pick multiple files with ranger.  This changes the behavior so
that when you open a file, ranger will exit and write the absolute paths of all
selected files into I<targetfile>, adding one newline after each filename.

=item B<--choosedir>=I<targetfile>

Allows you to pick a directory with ranger.  When you exit ranger, it will
write the last visited directory into I<targetfile>.

=item B<--selectfile>=I<targetfile>

Open ranger with I<targetfile> selected. This is a legacy option, superseded by
the behavior for the POSITIONAL ARGUMENTS.

=item B<--show-only-dirs>

Display only the directories. May be used in conjunction with
B<--choosedir>=I<targetfile>.

=item B<--list-unused-keys>

List common keys which are not bound to any action in the "browser" context.
This list is not complete, you can bind any key that is supported by curses:
use the key code returned by C<getch()>.

=item B<--list-tagged-files>=I<tag>

List all files which are tagged with the given tag.  Note: Tags are single
characters.  The default tag is "*"

=item B<--profile>

Print statistics of CPU usage on exit.

=item B<--cmd>=I<command>

Execute the command after the configuration has been read.  Use this option
multiple times to run multiple commands.

=item B<--version>

Print the version and exit.

=item B<-h>, B<--help>

Print a list of options and exit.

=back




=head1 CONCEPTS

This part explains how certain parts of ranger work and how they can be used
efficiently.

=head2 TAGS

Tags are single characters which are displayed left of a filename.  You can use
tags however you want.  Press "t" to toggle tags and "ut" to remove any tags of
the selection. The default tag is an Asterisk ("*"), but you can use any tag by
typing I<"<tagnameE<gt>>.

=head2 PREVIEWS

By default, only text files are previewed, but you can enable external preview
scripts by setting the option C<use_preview_script> and C<preview_files> to true.

This default script is F<%rangerdir/data/scope.sh>. It contains more
documentation and calls to many external programs to generate previews. They
are automatically used when available but completely optional.

=over 2

=item For general usage:

=over 2

=item -

C<file> for determining file types

=item -

C<chardet> (Python package) for improved encoding detection of text files

=item -

C<sudo> to use the "run as root" feature

=item -

C<python-bidi> (Python package) to display right-to-left file names correctly
(Hebrew, Arabic)

=back

=item For enhanced file previews (with scope.sh):

=over 2

=item -

C<img2txt> (from C<caca-utils>) for ASCII-art image previews

=item -

C<w3mimgdisplay>, C<ueberzug>, C<mpv>, C<iTerm2>, C<kitty>, C<terminology> or
C<urxvt> for image previews

=item -

C<convert> (from C<imagemagick>) to auto-rotate images and for SVG previews

=item -

C<ffmpegthumbnailer> for video thumbnails

=item -

C<highlight>, C<bat> or C<pygmentize> for syntax highlighting of code

=item -

C<atool>, C<bsdtar>, C<unrar> and/or C<7z> to preview archives

=item -

C<bsdtar>, C<tar>, C<unrar>, C<unzip> and/or C<zipinfo> (and C<sed>) to preview archives as their first image

=item -

C<lynx>, C<w3m> or C<elinks> to preview html pages

=item -

C<pdftotext> or C<mutool> (and C<fmt>) for textual pdf previews, C<pdftoppm> to preview as image

=item -

C<djvutxt> for textual DjVu previews, C<ddjvu> to preview as image

=item -

C<calibre> or C<epub-thumbnailer> for image previews of ebooks

=item -

C<transmission-show> for viewing BitTorrent information

=item -

C<mediainfo> or C<exiftool> for viewing information about media files

=item -

C<odt2txt> for OpenDocument text files (odt, ods, odp and sxw)

=item -

C<python> or C<jq> for JSON files

=item -

C<fontimage> for font previews

=back

=back

Install these programs (just the ones you need) and scope.sh will automatically
use them.

Independently of the preview script, there is a feature to preview images
by drawing them directly into the terminal. To enable this feature, set the
option C<preview_images> to true and enable one of the image preview modes:

<<<<<<< HEAD
If C<sandbox_preview> is enabled, all previews are executed in an isolated environment,
using bubblewrap.

=head3 w3m

This does not work over ssh, requires certain terminals (tested on "xterm" and
"urxvt") and is incompatible with tmux, although it works with screen.

To enable this feature, install the program "w3m" and set the option
C<preview_images_method> to w3m.

When using a terminal with a nonzero border which is not automatically detected, the w3m preview will be misaligned.
Use the C<w3m_offset> option to manually adjust the image offset. This should be the same value as the terminal's border value.

=======
>>>>>>> 4bb83b37
=head3 iTerm2

This only works in iTerm2 compiled with image preview support, but works over
ssh.

To enable this feature, set the option C<preview_images_method> to iterm2.

This feature relies on the dimensions of the terminal's font.  By default, a
width of 8 and height of 11 are used.  To use other values, set the options
C<iterm2_font_width> and C<iterm2_font_height> to the desired values.

=head3 kitty

This only works in Kitty. It requires PIL (or pillow) to work.
Allows remote image previews, for example in an ssh session.

To enable this feature, set the option C<preview_images_method> to kitty.

=head3 terminology

This only works in terminology. It can render vector graphics, but works only locally.

To enable this feature, set the option C<preview_images_method> to terminology.

=head3 ueberzug

Überzug is a command line utility which draws images on terminals using child
windows. It requires PIL (or pillow) and relies on X11. This makes it
compatible (in a limited way, i.e., tmux splits are not supported) with many
terminals and tmux but not the Linux console or Wayland.

To enable this feature, set the option C<preview_images_method> to ueberzug.

=head3 urxvt

This only works in urxvt compiled with pixbuf support. Does not work over ssh.

Essentially this mode sets an image as a terminal background temporarily, so it
will break any previously set image background.

To enable this feature, set the option C<preview_images_method> to urxvt.

=head3 urxvt-full

The same as urxvt but utilizing not only the preview pane but the whole terminal
window.

To enable this feature, set the option C<preview_images_method> to urxvt-full.

=head3 w3m

This does not work over ssh, requires certain terminals (tested on "xterm" and
"urxvt") and is incompatible with tmux, although it works with screen.

To enable this feature, install the program "w3m" and set the option
C<preview_images_method> to w3m.

When using a terminal with a nonzero border which is not automatically detected, the w3m preview will be misaligned.
Use the C<w3m_offset> option to manually adjust the image offset. This should be the same value as the terminal's border value.

=head2 SELECTION

The I<selection> is defined as "All marked files IF THERE ARE ANY, otherwise
the current file."  Be aware of this when using the :delete command, which
deletes all files in the selection.

You can mark files by pressing <Space>, v, etc.  A yellow B<Mrk> symbol at the
bottom right indicates that there are marked files in this directory.

=head2 MACROS

Macros can be used in commands to abbreviate things.

 %f   the highlighted file
 %d   the path of the current directory
 %s   the selected files in the current directory
 %t   all tagged files in the current directory
 %c   the full paths of the currently copied/cut files
 %p   the full paths of selected files

The macros %f, %d, %p, and %s also have upper case variants, %F, %D, %P, and
%S, which refer to the next tab.  To refer to specific tabs, add a number in
between.  (%7s = selection of the seventh tab.)

%c is the only macro which ranges out of the current directory. So you may
"abuse" the copying function for other purposes, like diffing two files which
are in different directories:

 Yank the file A (type yy), move to the file B, then type
 @diff %c %f

Macros for file paths are generally shell-escaped so they can be used in the
C<shell> command.

When mapping keys you can use the placeholder <any>, the key entered in that
position can be used through the %any and %any_path macros. (When using
multiple <any> placeholders you can index the macros: %any0, %any_path0, %any1,
%any_path1...) The macro %any will be replaced with the key pressed in the
position of the <any> placeholder. The macro %any_path will be replaced with
the path of the bookmark mapped to the key pressed in the position of the
<any> placeholder. For example this macro can be used to echo the key that was
pressed after "c":

 map c<any> echo %any

%any is used in the ranger configuration to create a keybinding for adding a
bookmark. c<set_bookmark> creates a bookmark for the current directory and the
key for the bookmark is the first supplied argument. In this case the key
pressed after "m":

 map m<any> set_bookmark %any

The %any_path macro can be used to echo the path of the bookmark that is set to
the key pressed after "c":

 map c<any> echo %any_path

A practical example of the use of %any_path is the pasting of cut/copied files
to a bookmarked directory:

 map p'<any> paste dest=%any_path

The macro %rangerdir expands to the directory of ranger's python library, you
can use it for something like this command:
 alias show_commands shell less %rangerdir/config/commands.py

%confdir expands to the directory given by B<--confdir>.

%datadir expands to the directory given by B<--datadir>.

The macro %space expands to a space character. You can use it to add spaces to
the end of a command when needed, while preventing editors to strip spaces off
the end of the line automatically.

To write a literal %, you need to escape it by writing %%.

Note that macros are expanded twice when using chain. For example, to insert
a space character in a chained command, you would write %%space:
 chain command1; command2%%space

=head2 BOOKMARKS

Type B<m<keyE<gt>> to bookmark the current directory. You can re-enter this
directory by typing B<`<keyE<gt>>. <key> can be any letter or digit.  Unlike vim,
both lowercase and uppercase bookmarks are persistent.

Each time you jump to a bookmark, the special bookmark at key ` will be set
to the last directory. So typing "``" gets you back to where you were before.

Bookmarks are selectable when tabbing in the :cd command.

Note: The bookmarks ' (Apostrophe) and ` (Backtick) are the same.

=head2 RIFLE

Rifle is the file opener of ranger.  It can be used as a standalone program or
a python module.  It is located at F<$repo/ranger/ext/rifle.py>.  In contrast to
other, more simple file openers, rifle can automatically find installed
programs so it can be used effectively out of the box on a variety of systems.

It's configured in F<rifle.conf> through a list of conditions and commands.
For each line the conditions are checked and if they are met, the respective
command is taken into consideration.  By default, simply the first matching
rule is used.  In ranger, you can list and choose rules by typing "r" or simply
by typing "<rulenumber><enter>".  If you use rifle standalone, you can list all
rules with the "-l" option and pick a rule with "-p <number>".

The rules, along with further documentation, are contained in
F<$repo/ranger/config/rifle.conf>.

=head2 FLAGS

Flags give you a way to modify the behavior of the spawned process.  They are
used in the commands C<:open_with> (key "r") and C<:shell> (key "!").

 f   Fork the process, i.e. run in background. Please use this flag
     instead of calling "disown" or "nohup", to avoid killing the
     background command when pressing Ctrl+C in ranger.
 c   Run the current file only, instead of the selection
 r   Run application with root privilege (requires sudo)
 t   Run application in a new terminal window

There are some additional flags that can currently be used only in the C<shell>
command: (for example C<:shell -w df>)

 p   Redirect output to the pager
 s   Silent mode.  Output will be discarded.
 w   Wait for an Enter-press when the process is done

By default, all the flags are off unless otherwise specified in F<rc.conf> key
bindings or F<rifle.conf> rules. You can specify as many flags as you want. An
uppercase flag negates the effect: "ffcccFsf" is equivalent to "cs".

The terminal program name for the "t" flag is taken from the environment
variable $TERMCMD.  If it doesn't exist, it tries to extract it from $TERM,
uses "x-terminal-emulator" as a fallback, and then "xterm" if that fails.

Examples: C<:open_with c> will open the file that you currently point at, even
if you have selected other files.  C<:shell -w df> will run "df" and wait for
you to press Enter before switching back to ranger.

=head2 PLUGINS

ranger's plugin system consists of python files which are located in
F<~/.config/ranger/plugins/> and are imported in alphabetical order when
starting ranger.  A plugin changes rangers behavior by overwriting or extending
a function that ranger uses.  This allows you to change pretty much every part
of ranger, but there is no guarantee that things will continue to work in
future versions as the source code evolves.

Adding new commands via a plugin as simple as specifying them like you would do
in the I<commands.py>.

There are some hooks that are specifically made for the use in plugins.  They
are functions that start with hook_ and can be found throughout the code.

 grep 'def hook_' -r /path/to/rangers/source

Also try:

 pydoc ranger.api

Note that you should NOT simply overwrite a function unless you know what
you're doing.  Instead, save the existing function and call it from your new
one.  This way, multiple plugins can use the same hook.  There are several
sample plugins in the F</usr/share/doc/ranger/examples/> directory, including a
hello-world plugin that describes this procedure.




=head1 KEY BINDINGS

Key bindings are defined in the file F<%rangerdir/config/rc.conf>.  Check this
file for a list of all key bindings.  You can copy it to your local
configuration directory with the --copy-config=rc option.

Many key bindings take an additional numeric argument.  Type I<5j> to move
down 5 lines, I<2l> to open a file in mode 2, I<10<SpaceE<gt>> to mark 10 files.

This list contains the most useful bindings:

=head2 MAIN BINDINGS

=over 14

=item h, j, k, l

Move left, down, up or right

=item ^D or J, ^U or K

Move a half page down, up

=item H, L

Move back and forward in the history

=item gg

Move to the top

=item G

Move to the bottom

=item [, ]

Move up and down in the parent directory.

=item ^R

Reload everything

=item F

Toggle I<freeze_files> setting.  When active (indicated by a cyan I<FROZEN>
message in the status bar), directories and files will not be loaded, improving
performance when all the files you need are already loaded.  This does not
affect file previews, which can be toggled with I<zI>.  Also try disabling the
preview of directories with I<zP>.

=item ^L

Redraw the screen

=item i

Inspect the current file in a bigger window.

=item E

Edit the current file in $VISUAL otherwise $EDITOR otherwise "vim"

=item S

Open a shell in the current directory

=item ?

Opens this man page

=item W

Opens the log window where you can review messages that pop up at the bottom.

=item w

Opens the task window where you can view and modify background processes that
currently run in ranger.  In there, you can type "dd" to abort a process and
"J" or "K" to change the priority of a process.  Only one process is run at a
time.

=item ^C

Stop the currently running background process that ranger has started, like
copying files, loading directories or file previews.

=item <octal>=, +<who><what>, -<who><what>

Change the permissions of the selection.  For example, C<777=> is equivalent to
C<chmod 777 %s>, C<+ar> does C<chmod a+r %s>, C<-ow> does C<chmod o-w %s> etc.

=item yy

Copy (yank) the selection, like pressing Ctrl+C in modern GUI programs.  (You
can also type "ya" to add files to the copy buffer, "yr" to remove files again,
or "yt" for toggling.)

=item dd

Cut the selection, like pressing Ctrl+X in modern GUI programs.  (There are
also "da", "dr" and "dt" shortcuts equivalent to "ya", "yr" and "yt".)

=item pp

Paste the files which were previously copied or cut, like pressing Ctrl+V in
modern GUI programs.

Conflicts will be renamed by appending an '_' (and a counter if necessary),
resulting in C<file.ext_>, C<file.ext_0>, etc. If you prefer C<file_.ext> you
can use the C<paste_ext> command.

=item po

Paste the copied/cut files, overwriting existing files.

=item pP, pO

Like pp and po, but queues the operation so that it will be executed I<after>
any other operations.  Reminder: type C<w> to open the task window.

=item pl, pL

Create symlinks (absolute or relative) to the copied files

=item phl

Create hardlinks to the copied files

=item pht

Duplicate the subdirectory tree of the copied directory, then create
hardlinks for each contained file into the new directory tree.

=item mI<X>

Create a bookmark with the name I<X>

=item `I<X>

Move to the bookmark with the name I<X>

=item n

Find the next file.  By default, this gets you to the newest file in the
directory, but if you search something using the keys /, cm, ct, ..., it will
get you to the next found entry.

=item N

Find the previous file.

=item oI<X>

Change the sort method (like in mutt)

=item zI<X>

Change settings.  See the settings section for a list of settings and their
hotkey.

=item uI<?>

Universal undo-key.  Depending on the key that you press after "u", it either
restores closed tabs (uq), removes tags (ut), clears the copy/cut buffer (ud),
starts the reversed visual mode (uV) or clears the selection (uv).

=item f

Quickly navigate by entering a part of the filename.

=item Space

Mark a file.

=item v

Toggle the mark-status of all files

=item V

Starts the visual mode, which selects all files between the starting point and
the cursor until you press ESC.  To unselect files in the same way, use "uV".

=item /

Search for files in the current directory.

=item :

Open the console.

=item !

Open the console with the content "shell " so you can quickly run commands

=item @

Open the console with the content "shell  %s", placing the cursor before the
" %s" so you can quickly run commands with the current selection as the
argument.

=item r

Open the console with the content "open with " so you can decide which program
to use to open the current file selection.

=item cd

Open the console with the content "cd "

=item ^P

Open the console with the most recent command.

=item Alt-I<N>

Open a tab. N has to be a number from 0 to 9. If the tab doesn't exist yet, it
will be created.

=item Alt-l, Alt-r

Shift a tab left, respectively right.

=item gn, ^N

Create a new tab.

=item gt, gT

Go to the next or previous tab. You can also use TAB and SHIFT+TAB instead.

=item gc, ^W

Close the current tab.  The last tab cannot be closed this way.

=item M

A key chain that allows you to quickly change the line mode of all the files of
the current directory.  For a more permanent solution, use the command
"default_linemode" in your rc.conf.

=item .d

Apply the typefilter "directory".

=item .f

Apply the typefilter "file".

=item .l

Apply the typefilter "symlink".

=item .m

Apply a new mimetype filter.

=item .n

Apply a new filename filter.

=item .#

Apply a new hash filter.

=item ."

Apply a new duplicate filter.

=item .'

Apply a new unique filter.

=item .|

Combine the two topmost filters from the filter stack in the C<OR>
relationship, instead of the C<AND> used implicitly.

=item .&

Explicitly combine the two topmost filters in the C<AND> relationship.
Usually not needed because filters are implicitly in this relationship though
might be useful in more complicated scenarios.

=item .!

Negate the topmost filter.

=item .r

Rotate the filter stack by N elements. Where N is provided as a numeric prefix
like vim's I<count> and defaults to 1, i.e. move the topmost element to the
bottom of the stack.

=item .c

Clear the filter stack.

=item .*

Decompose the topmost filter combinator (e.g. C<.!>, C<.|>).

=item .p

Pop the topmost filter from the filter stack.

=item ..

Show the current filter stack state.

=back

=head2 READLINE-LIKE BINDINGS IN THE CONSOLE

=over 14

=item ^B, ^F

Move left and right (B for back, F for forward)

=item ^P, ^N

Move up and down (P for previous, N for Next)

=item ^A, ^E

Move to the start or to the end

=item Alt-B, Alt-LEFT

Move backwards by words.

=item Alt-F, Alt-RIGHT

Move forwards by words.

=item ^D

Delete the current character.

=item ^H

Backspace.

=back


=head1 MOUSE BUTTONS

=over

=item Left Mouse Button

Click on something and you'll move there.  To run a file, "enter" it, like a
directory, by clicking on the preview.

=item Right Mouse Button

Enter a directory or run a file.

=item Scroll Wheel

Scrolls up or down.  You can point at the column of the parent directory while
scrolling to switch directories.

=back




=head1 SETTINGS

This section lists all built-in settings of ranger.  The valid types for the
value are in [brackets].  The hotkey to toggle the setting is in <brakets>, if
a hotkey exists.

Settings can be changed in the file F<~/.config/ranger/rc.conf> or on the
fly with the command B<:set option value>.  Examples:

 set column_ratios 1,2,3
 set show_hidden true

Toggling options can be done with:

 set show_hidden!

The different types of settings and an example for each type:

 setting type   | example values
 ---------------+----------------------------
 bool           | true, false
 integer        | 1, 23, 1337
 string         | foo, hello world
 list           | 1,2,3,4
 none           | none

You can view a list of all settings and their current values by pressing "3?"
in ranger.

=over

=item automatically_count_files [bool]

Should ranger count and display the number of files in each directory
as soon as it's visible?  This gets slow with remote file systems.  Turning it
off will still allow you to see the number of files after entering the
directory.

=item autosave_bookmarks [bool]

Save bookmarks (used with mX and `X) instantly?  This helps to synchronize
bookmarks between multiple ranger instances but leads to *slight* performance
loss.  When false, bookmarks are saved when ranger is exited.

=item autoupdate_cumulative_size [bool]

You can display the "real" cumulative size of directories by using the command
:get_cumulative_size or typing "dc".  The size is expensive to calculate and
will not be updated automatically.  You can choose to update it automatically
though by turning on this option.

=item cd_bookmarks [bool]

Specify whether bookmarks should be included in the tab completion of the "cd"
command.

=item cd_tab_case [string]

Changes case sensitivity for the "cd" command tab completion. Possible values are:

 sensitive
 insensitive
 smart

=item cd_tab_fuzzy [bool]

Use fuzzy tab completion with the "cd" command. For example,
B<:cd /u/lo/b<TABE<gt>> expands to B<:cd /usr/local/bin>.

=item clear_filters_on_dir_change [bool]

If set to 'true', persistent filters would be cleared upon leaving the directory

=item collapse_preview [bool] <zc>

When no preview is visible, should the last column be squeezed to make use of
the whitespace?

=item colorscheme [string]

Which colorscheme to use?  These colorschemes are available by default:
B<default>, B<jungle>, B<snow>.  Snow is a monochrome scheme, jungle replaces
blue directories with green ones for better visibility on certain terminals.

=item column_ratios [list]

How many columns are there, and what are their relative widths?  For example, a
value of 1,1,1 would mean 3 evenly sized columns. 1,1,1,1,4 means 5 columns
with the preview column being as large as the other columns combined.

=item confirm_on_delete [string]

Ask for a confirmation when running the "delete" command?  Valid values are
"always" (default), "never", "multiple". With "multiple", ranger will ask only
if you delete multiple files at once.

=item dirname_in_tabs [bool]

Display the directory name in tabs?

=item display_size_in_main_column [bool]

Display the file size in the main column?

=item display_size_in_status_bar [bool]

Display the file size in the status bar?

=item display_free_space_in_status_bar [bool]

Display the free disk space in the status bar?

=item display_tags_in_all_columns [bool]

Display tags in all columns?

=item draw_borders [string]

Draw borders around or between the columns? Possible values are:

 none           no borders of any sort
 outline        draw an outline around all the columns
 separators     draw only vertical lines between columns
 both           both of the above

=item draw_progress_bar_in_status_bar [bool]

Draw a progress bar in the status bar which displays the average state of all
currently running tasks which support progress bars?

=item flushinput [bool] <zi>

Flush the input after each key hit?  One advantage is that when scrolling down
with "j", ranger stops scrolling instantly when you release the key.  One
disadvantage is that when you type commands blindly, some keys might get lost.

=item freeze_files [bool] <F>

When active, directories and files will not be loaded, improving performance
when all the files you need are already loaded.  This does not affect file
previews.

=item global_inode_type_filter [string]

Like filter_inode_type, but globally for all directories.  Useful in
combination with B<--choosedir>:

 ranger --choosedir=/tmp/x --cmd='set global_inode_type_filter d'

=item hidden_filter [string]

A regular expression pattern for files which should be hidden.  For example,
this pattern will hide all files that start with a dot or end with a tilde.

 set hidden_filter ^\.|~$

=item hint_collapse_threshold [int]

The key hint lists up to this size have their sublists expanded.
Otherwise the submaps are replaced with "...".

=item hostname_in_titlebar [bool]

Show hostname in titlebar?

=item size_in_bytes [bool]

Print file sizes in bytes instead of the default human-readable format.

=item idle_delay [integer]

The delay that ranger idly waits for user input, in milliseconds, with a
resolution of 100ms.  Lower delay reduces lag between directory updates but
increases CPU load.

=item iterm2_font_height [integer]

Change the assumed font height in iTerm2, which may help with iTerm image
previews

=item iterm2_font_width [integer]

Change the assumed font width in iTerm2, which may help with iTerm image
previews

=item line_numbers [string]

Show line numbers in main column.  Possible values are:

 false      turn the feature off
 absolute   absolute line numbers for use with "<N>gg"
 relative   relative line numbers for "<N>k" or "<N>j"

=item max_console_history_size [integer, none]

How many console commands should be kept in history?  "none" will disable the
limit.

=item max_history_size [integer, none]

How many directory changes should be kept in history?

=item metadata_deep_search [bool]

When the metadata manager module looks for metadata, should it only look for a
".metadata.json" file in the current directory, or do a deep search and check
all directories above the current one as well?

=item mouse_enabled [bool] <zm>

Enable mouse input?

=item nested_ranger_warning [string]

Warn at startup if C<RANGER_LEVEL> is greater than 0, in other words give a
warning when you nest ranger in a subshell started by ranger. Allowed values
are C<true>, C<false> and C<error>. The special value C<error> promotes the
warning to an error, this is usually shown as red text but will crash ranger
when run with the C<--debug> flag.

=item one_indexed [bool]

Start line numbers from 1.  Possible values are:

 false      start line numbers from 0
 true       start line numbers from 1

=item open_all_images [bool]

Open all images in this directory when running certain image viewers like feh
or sxiv?  You can still open selected files by marking them.

If there would be too many files for the system to handle, this option
will be temporarily disabled automatically.

=item padding_right [bool]

When collapse_preview is on and there is no preview, should there remain a
little padding on the right?  This allows you to click into that space to run
the file.

=item preview_directories [bool] <zP>

Preview directories in the preview column?

=item preview_files [bool] <zp>

Preview files in the preview column?

=item preview_images [bool]

Draw images inside the console with the external program w3mimgpreview?

=item preview_images_method [string]

Set the preview image method. Supported methods: w3m, iterm2, urxvt,
urxvt-full, terminology.  See I<PREVIEWS> section.

=item preview_max_size [int]

Avoid previewing files that exceed a certain size, in bytes.  Use a value of 0
to disable this feature.

=item preview_script [string, none]

Which script should handle generating previews?  If the file doesn't exist, or
use_preview_script is off, ranger will handle previews itself by just printing
the content.

=item relative_current_zero [bool]

When line_numbers is set to relative, show 0 on the current line if
true or show the absolute number of the current line when false.

=item sandbox_preview [bool]

Execute the preview in a sandbox for security?

=item save_backtick_bookmark [bool]

Save the C<`> bookmark to disk.  This bookmark is used to switch to the last
directory by typing C<``>.

=item save_console_history [bool]

Should the console history be saved on exit?  If disabled, the console history
is reset when you restart ranger.

=item save_tabs_on_exit [bool]

Save all tabs, except the active, on exit? The last saved tabs are restored once
when starting the next session. Multiple sessions are stored in a stack and the
oldest saved tabs are restored first.

=item scroll_offset [integer]

Try to keep this much space between the top/bottom border when scrolling.

=item shorten_title [integer]

Trim the title of the window if it gets long?  The number defines how many
directories are displayed at once. A value of 0 turns off this feature.

=item show_cursor [bool]

Always show the terminal cursor?

=item show_hidden_bookmarks [bool]

Show dotfiles in the bookmark preview window? (Type ')

=item show_hidden [bool] <zh>, <^H>

Show hidden files?

=item show_selection_in_titlebar [bool]

Add the highlighted file to the path in the titlebar

=item sort_case_insensitive [bool] <zc>

Sort case-insensitively?  If true, "a" will be listed before "B" even though
its ASCII value is higher.

=item sort_directories_first [bool] <zd>

Sort directories first?

=item sort_reverse [bool] <or>

Reverse the order of files?

=item sort_unicode [bool]

When sorting according to some string, should the unicode characters be
compared, instead of looking at the raw character values to save time?

=item sort [string] <oa>, <ob>, <oc>, <oe>, <om>, <on>, <ot>, <os>, <oz>

Which sorting mechanism should be used?  Choose one of B<atime>, B<basename>,
B<ctime>, B<extension>, B<mtime>, B<natural>, B<type>, B<size>, B<random>

Note: You can reverse the order by typing an uppercase second letter in the key
combination, e.g. "oN" to sort from Z to A.

=item status_bar_on_top [bool]

Put the status bar at the top of the window?

=item tilde_in_titlebar [bool]

Abbreviate $HOME with ~ in the titlebar (first line) of ranger?

=item unicode_ellipsis [bool]

Use a unicode "..." character instead of "~" to mark cut-off filenames?

=item bidi_support [bool]

Try to properly display file names in RTL languages (Hebrew, Arabic) by using
a BIDI algorithm to reverse the relevant parts of the text.
Requires the python-bidi pip package.

=item update_title [bool]

Set a window title? Updates both the I<WM_NAME> and I<WM_ICON_NAME> properties.

=item update_tmux_title [bool]

Set the tmux/screen I<window-name> to "ranger"?

=item use_preview_script [bool] <zv>

Use the preview script defined in the setting I<preview_script>?

=item vcs_aware [bool]

Gather and display data about version control systems. Supported vcs: git, hg.

=item vcs_backend_git, vcs_backend_hg, vcs_backend_bzr, vcs_backend_svn [string]

Sets the state for the version control backend. The possible values are:

 disabled   Don't display any information.
 local      Display only local state.
 enabled    Display both, local and remote state.
            May be slow for hg and bzr.

=item vcs_msg_length [int]

Length to truncate first line of the commit messages to when shown in
the statusbar.  Defaults to 50.

=item viewmode [string]

Sets the view mode, which can be B<miller> to display the files in the
traditional miller column view that shows multiple levels of the hierarchy, or
B<multipane> to use multiple panes (one per tab) similar to midnight-commander.

=item w3m_delay [float]

Delay in seconds before displaying an image with the w3m method.
Increase it in case of experiencing display corruption.

=item w3m_offset [int]

Offset in pixels for the inner border of the terminal. Some terminals require
the offset to be specified explicitly, among others st and UXterm, some don't
like urxvt.

=item wrap_plaintext_previews [bool]

Whether or not to wrap long lines in the pager, this includes previews of plain
text files.

=item wrap_scroll [bool]

Enable scroll wrapping - moving down while on the last item will wrap around to
the top and vice versa.

=item xterm_alt_key [bool]

Enable this if key combinations with the Alt Key don't work for you.
(Especially on xterm)

=back


=head1 COMMANDS

You can enter the commands in the console which is opened by pressing ":".

You can always get a list of the currently existing commands by typing "?c" in
ranger.  For your convenience, this is a list of the "public" commands including their parameters, excluding descriptions:

 alias [newcommand] [oldcommand]
 bulkrename
 cd [path]
 chain command1[; command2[; command3...]]
 chmod octal_number
 cmap key command
 console [-pSTARTPOSITION] command
 copycmap key newkey [newkey2...]
 copymap key newkey [newkey2...]
 copypmap key newkey [newkey2...]
 copytmap key newkey [newkey2...]
 cunmap keys...
 default_linemode [path=regexp | tag=tags] linemodename
 delete
 echo [text]
 edit [filename]
 eval [-q] python_code
 filter [string]
 filter_inode_type [dfl]
 find pattern
 flat level
 grep pattern
 help
 jump_non [-FLAGS...]
 linemode linemodename
 load_copy_buffer
 map key command
 mark pattern
 mark_tag [tags]
 meta key value
 mkdir dirname
 open_with [application] [flags] [mode]
 pmap key command
 prompt_metadata [key1 [key2 [...]]]
 punmap keys...
 quit
 quit!
 quitall
 quitall!
 relink newpath
 rename_append [-FLAGS...]
 rename newname
 save_copy_buffer
 scout [-FLAGS...] pattern
 search pattern
 search_inc pattern
 set option value
 setintag tags option value
 setlocal [path=<path>] option value
 shell [-FLAGS...] command
 source filename
 terminal
 tmap key command
 touch filename
 trash
 travel pattern
 tunmap keys...
 unmap keys...
 unmark pattern
 unmark_tag [tags]

There are additional commands which are directly translated to python
functions, one for every method in the ranger.core.actions.Actions class.
They are not documented here, since they are mostly for key bindings, not to be
typed in by a user.  Read the source if you are interested in them.

These are the public commands including their descriptions:

=over 2

=item alias [I<newcommand>] [I<oldcommand>]

Copies the oldcommand as newcommand.

=item bulkrename

This command opens a list of selected files in an external editor.  After you
edit and save the file, it will generate a shell script which does bulk
renaming according to the changes you did in the file.

This shell script is opened in an editor for you to review.  After you close
it, it will be executed.

=item cd [I<path>]

The cd command changes the directory.  If path is a file, selects that file.
The command C<:cd -> is equivalent to typing ``.

=item chain I<command1>[; I<command2>[; I<command3>...]]

Combines multiple commands into one, separated by semicolons.

=item chmod I<octal_number>

Sets the permissions of the selection to the octal number.

The octal number is between 000 and 777. The digits specify the permissions for
the user, the group and others.  A 1 permits execution, a 2 permits writing, a
4 permits reading.  Add those numbers to combine them. So a 7 permits
everything.

Key bindings in the form of [-+]<who><what> and <octal>= also exist.  For
example, B<+ar> allows reading for everyone, -ow forbids others to write and
777= allows everything.

See also: man 1 chmod

=item console [-pI<N>] I<command>

Opens the console with the command already typed in.  The cursor is placed at
I<N>.

=item copymap  I<key> I<newkey> [I<newkey2> ...]

=item copycmap I<key> I<newkey> [I<newkey2> ...]

=item copypmap I<key> I<newkey> [I<newkey2> ...]

=item copytmap I<key> I<newkey> [I<newkey2> ...]

Copies the keybinding I<key> to I<newkey> in the "browser" context.  This is a
deep copy, so if you change the new binding (or parts of it) later, the old one
is not modified. For example, I<copymap j down> will make the key sequence
"down" move the cursor down one item.

To copy key bindings of the console, pager or taskview use "copycmap",
"copypmap" or "copytmap" respectively.

=item default_linemode [I<path=regexp> | I<tag=tags>] I<linemodename>

Sets the default linemode.  See I<linemode> command.

Examples:

Set the global default linemode to "permissions":
 :default_linemode permissions

Set the default linemode to "permissions" for all files tagged with "p" or "P":
 :default_linemode tag=pP permissions

Set the default linemode for all files in ~/books/ to "metatitle":
 :default_linemode path=/home/.*?/books/.* metatitle

=item delete

Destroy all files in the selection with a roundhouse kick.  ranger will ask for
a confirmation if you attempt to delete multiple (marked) files or non-empty
directories.  This can be changed by modifying the setting "confirm_on_delete".

=item echo I<text>

Display the text in the statusbar.

=item edit [I<filename>]

Edit the current file or the file in the argument.

=item eval [I<-q>] I<python_code>

Evaluates the python code.  `fm' is a reference to the FM instance.  To display
text, use the function `p'.  The result is displayed on the screen unless you
use the "-q" option.

Examples:
 :eval fm
 :eval len(fm.tabs)
 :eval p("Hello World!")

=item filter [I<string>]

Displays only the files which contain the I<string> in their basename.  Running
this command without any parameter will reset the filter.

This command is based on the I<scout> command and supports all of its options.

=item filter_inode_type [dfl]

Displays only the files of specified inode type. To display only directories,
use the 'd' parameter. To display only files, use the 'f' parameter. To display
only links, use the 'l' parameter. Parameters can be combined. To remove this
filter, use no parameter.

=item filter_stack [I<command> [I<args>]]

Manage the filter stack, adding, removing and manipulating filters. For
example, to show only duplicate files and symlinks:

  :filter_stack add type f
  :filter_stack add duplicate
  :filter_stack add and
  :filter_stack add type l
  :filter_stack add or

Or using the mapped keys:

  .f ." .& .l .|

Available subcommands:

=over 2

=item add FILTER_TYPE [ARGS...]

Add a new filter to the top of the filter stack. Each filter on the stack is
applied in turn, resulting in an implicit logical C<AND> relation. The
following C<FILTER_TYPE>s are available:

=over 2

=item duplicate

Filter files so only files that have duplicates in the same directory are
shown. Useful when cleaning up identical songs and memes that were saved using
distinct file names.

=item filename NAME

Filter files that contain NAME in the filename, regular expression syntax is
allowed.

=item hash PATH

Filter files so only files with the same hash as PATH are shown.

=item mimetype TYPE

Filter files of a certain MIME type, regular expression syntax is allowed.

=item typefilter [d|f|l]

Filter files of a certain type, C<d> for directories, C<f> for files and C<l>
for symlinks.

=item unique

Filter files so only unique files and the oldest file of every set of
duplicates is shown.

=item and

Explicitly combine the two topmost filters in the "AND" relationship.
Usually not needed because filters are implicitly in this relationship though
might be useful in more complicated scenarios.

=item not

Negate the topmost filter.

=item or

Combine the two topmost filters from the filter stack in the "OR"
relationship, instead of the "AND" used implicitly.

=back

=item pop

Pop the topmost filter from the filter stack.

=item decompose

Decompose the topmost filter combinator (e.g. C<.!>, C<.|>).

=item rotate [N=1]

Rotate the filter stack by N elements. Where N is passed as argument or as a
numeric prefix like vim's I<count>, default to 1, i.e. move the topmost element
to the bottom of the stack.

=item clear

Clear the filter stack.

=item show

Show the current filter stack state.

=back

=item find I<pattern>

Search files in the current directory that contain the given (case-insensitive)
string in their name as you type.  Once there is an unambiguous result, it will
be run immediately. (Or entered, if it's a directory.)

This command is based on the I<scout> command and supports all of its options.

=item flat level

Flattens the directory view up to the specified level. Level -1 means infinite
level. Level 0 means standard view without flattened directory view. Level
values -2 and less are invalid.

=item grep I<pattern>

Looks for a string in all marked files or directories.

=item help

Provides a quick way to view ranger documentations.

=item jump_non [-I<flags>...]

Jumps to first non-directory if highlighted file is a directory and vice versa.

Flags:
 -r    Jump in reverse order
 -w    Wrap around if reaching end of filelist

=item linemode I<linemodename>

Sets the linemode of all files in the current directory.  The linemode may be:

 "filename":
   display each line as "<basename>...<size>"
 "fileinfo":
   display each line as "<basename>...<file(1) output>"
 "mtime":
   display each line as "<basename>...<mtime>" in ISO format
 "humanreadablemtime":
   display each line as "<basename>...<mtime>" in a human readable
   format, more precise the more recent.
 "sizemtime":
   display each line as "<basename>...<size> <mtime>" in ISO format
 "humanreadablesizemtime":
   display each line as "<basename>...<size> <mtime>" in a human
   readable format, more precise the more recent.
 "permissions":
   display each line as "<permissions> <owner> <group> <basename>"
 "metatitle":
   display metadata from .metadata.json files if available, fall back
   to the "filename" linemode if no metadata was found.
   See :meta command.

The custom linemodes may be added by subclassing the I<LinemodeBase> class.
See the I<ranger.core.linemode> module for some examples.

=item load_copy_buffer

Load the copy buffer from F<~/.config/ranger/copy_buffer>.  This can be used to
pass the list of copied files to another ranger instance.

=item map  I<key> I<command>

=item cmap I<key> I<command>

=item pmap I<key> I<command>

=item tmap I<key> I<command>

Assign the key combination to the given command.  Whenever you type the
key/keys, the command will be executed.  Additionally, if you use a quantifier
when typing the key, like 5j, it will be passed to the command as the attribute
"self.quantifier".

The keys you bind with this command are accessible in the file browser only,
not in the console, pager or taskview.  To bind keys there, use the commands
"cmap", "pmap" or "tmap".

=item mark I<pattern>

Mark all files matching the regular expression pattern.

This command is based on the I<scout> command and supports all of its options.

=item mark_tag [I<tags>]

Mark all tags that are tagged with either of the given tags.  When leaving out
the tag argument, all tagged files are marked.

=item meta I<key> I<value>

Set the metadata of the currently highlighted file.  Example:

 :meta title The Hitchhiker's Guide to the Galaxy
 :meta year 1979

This metadata can be displayed by, for example, using the "metatitle" line mode
by typing Mt.

=item mkdir I<dirname>

Creates a directory with the name I<dirname>.

=item open_with [I<application>] [I<flags>] [I<mode>]

Open the selected files with the given application, unless it is omitted, in
which case the default application is used.  I<flags> change the way the
application is executed and are described in their own section in this man
page.  The I<mode> is a number that specifies which application to use.  The list
of applications is generated by the external file opener "rifle" and can be
displayed when pressing "r" in ranger.

Note that if you specify an application, the mode is ignored.

=item prompt_metadata [I<keys ...>]

Prompt the user to input metadata with the C<meta> command for multiple keys in
a row.

=item quit

Closes the current tab, if there's only one tab. Otherwise quits if there are no tasks in progress.
The current directory will be bookmarked as ' so you can re-enter it by typing `` or '' the next time you
start ranger.

=item quit!

Like C<quit>, except will force quit even if tasks are in progress.

=item quitall

Like C<quit>, except will quit even if multiple tabs are open.

=item quitall!

Like C<quitall>, except will force quit even if tasks are in progress.

=item relink I<newpath>

Change the link destination of the current symlink file to <newpath>. First
<tab> will load the original link.

=item rename I<newname>

Rename the current file.  If a file with that name already exists, the renaming
will fail.  Also try the key binding A for appending something to a file name.

=item rename_append [-I<flags>...]

Opens the console with ":rename <current file>" with the cursor positioned
before the file extension.

Flags:
 -a    Position before all extensions
 -r    Remove everything before extensions

=item save_copy_buffer

Save the copy buffer to I<~/.config/ranger/copy_buffer>.  This can be used to
pass the list of copied files to another ranger instance.

=item scout [-I<flags>...] [--] I<pattern>

Swiss army knife command for searching, traveling and filtering files.

Flags:
 -a    Automatically open a file on unambiguous match
 -e    Open the selected file when pressing enter
 -f    Filter files that match the current search pattern
 -g    Interpret pattern as a glob pattern
 -i    Ignore the letter case of the files
 -k    Keep the console open when changing a directory with the command
 -l    Letter skipping; e.g. allow "rdme" to match the file "readme"
 -m    Mark the matching files after pressing enter
 -M    Unmark the matching files after pressing enter
 -p    Permanent filter: hide non-matching files after pressing enter
 -r    Interpret pattern as a regular expression pattern
 -s    Smart case; like -i unless pattern contains upper case letters
 -t    Apply filter and search pattern as you type
 -v    Inverts the match

Multiple flags can be combined.  For example, ":scout -gpt" would create
a :filter-like command using globbing.

=item search I<pattern>

Search files in the current directory that match the given (case insensitive)
regular expression pattern.

This command is based on the I<scout> command and supports all of its options.

=item search_inc I<pattern>

Search files in the current directory that match the given (case insensitive)
regular expression pattern.  This command gets you to matching files as you
type.

This command is based on the I<scout> command and supports all of its options.

=item set I<option> I<value>

Assigns a new value to an option.  Valid options are listed in the settings
section.  Use tab completion to get the current value of an option, though this
doesn't work for functions and regular expressions. Valid values are:

 setting type   | example values
 ---------------+----------------------------
 bool           | true, false
 integer        | 1, 23, 1337
 string         | foo, hello world
 list           | 1,2,3,4
 none           | none

=item setintag I<tags> I<option> I<value>

Assigns a new value to an option, but locally for the directories that are
marked with I<tag>.  This means, that this option only takes effect when
visiting that directory.

For example, to change the sorting order in your downloads directory, tag it
with the I<v> tag by typing I<"v>, then use this command:

 setintag v sort ctime

=item setlocal [path=I<path>] I<option> I<value>

Assigns a new value to an option, but locally for the directory given by
I<path>. This means, that this option only takes effect when visiting that
directory. If no path is given, uses the current directory.

I<path> is a regular expression.  This means that C<path=~/dl> applies to all
paths that start with I<~/dl>, e.g. I<~/dl2> and I<~/dl/foo>. To avoid this,
use C<path=~/dl$>.

I<path> can be quoted with either single or double quotes to prevent unwanted
splitting. I<path='~/dl dl$'> or I<path="~/dl dl$">

=item shell [-I<flags>] I<command>

Run a shell command.  I<flags> are discussed in their own section.

=item source I<filename>

Reads commands from a file and executes them in the ranger console.

This can be used to re-evaluate the rc.conf file after changing it:

 map X chain shell vim -p %confdir/rc.conf %rangerdir/config/rc.conf; \
                   source %confdir/rc.conf

=item scroll_preview I<value>

Scroll the file preview by I<value> lines.

=item terminal

Spawns the I<x-terminal-emulator> starting in the current directory.

=item touch I<filename>

Creates an empty file with the name I<filename>, unless it already exists.

=item trash

Move all files in the selection to the trash using rifle. Rifle tries to use a
trash manager like I<trash-cli> if available but will fall back to moving files
to either F<$XDG_DATA_HOME/ranger/trash> or F<~/.local/share/ranger/trash>.
This is a less permanent version of I<delete>, relying on the user to clear out
the trash whenever it's convenient. While having the possibility of restoring
trashed files until this happens. ranger will ask for a confirmation if you
attempt to trash multiple (marked) files or non-empty directories. This can be
changed by modifying the setting "confirm_on_delete".

=item travel I<pattern>

Filters the current directory for files containing the letters in the
string, possibly with other letters in between.  The filter is applied as
you type.  When only one directory is left, it is entered and the console
is automatically reopened, allowing for fast travel.
To close the console, press ESC or execute a file.

This command is based on the I<scout> command and supports all of its options.

=item unmap  [I<keys> ...]

=item cunmap [I<keys> ...]

=item punmap [I<keys> ...]

=item tunmap [I<keys> ...]

Removes the given key mappings in the "browser" context.  To unmap key bindings
in the console, pager, or taskview use "cunmap", "punmap" or "tunmap".

=item unmark I<pattern>

Unmark all files matching a regular expression pattern.

This command is based on the I<scout> command and supports all of its options.

=item unmark_tag [I<tags>]

Unmark all tags that are tagged with either of the given tags.  When leaving
out the tag argument, all tagged files are unmarked.

=back




=head1 FILES

ranger reads several configuration files which are located in
F<$HOME/.config/ranger> or F<$XDG_CONFIG_HOME/ranger> if $XDG_CONFIG_HOME is
defined.  You can use the --copy-config option to obtain the default
configuration files.  The files contain further documentation.

F<rc.conf>, F<commands.py> and F<colorschemes> do not need to be copied fully
as they will only be adding to the default configuration files except if explicitly
overridden. This may lead to some confusing situations, for example when a key is
being bound despite the corresponding line being removed from the user's copy of
the configuration file. This behavior may be disabled with an environment
variable (see also: B<ENVIRONMENT>). Note: All other configuration files only
read from one source; i.e. default OR user, not both.
F<rc.conf> and F<commands.py> are additionally read from F</etc/ranger> if they
exist for system-wide configuration, user configuration overrides system
configuration which overrides the default configuration.

When starting ranger with the B<--clean> option, it will not access or create
any of these files.

=head2 CONFIGURATION

=over 10

=item rc.conf

Contains a list of commands which are executed on startup.  Mostly key bindings
and settings are defined here.

=item commands.py

A python module that defines commands which can be used in ranger's console by
typing ":" or in the rc.conf file.  Note that you can define commands in the
same manner within plugins.

=item commands_full.py

This file is copied by --copy-config=commands_full and serves as a reference
for custom commands.  It is entirely ignored by ranger.

=item rifle.conf

This is the configuration file for the built-in file launcher called "rifle".

=item scope.sh

This is a script that handles file previews.  When the options
I<use_preview_script> and I<preview_files> are set, the program specified in
the option I<preview_script> is run and its output and/or exit code determines
rangers reaction.

=item colorschemes/

Colorschemes can be placed here.

=item plugins/

Plugins can be placed here.

=back

=head2 STORAGE

=over 10

=item bookmarks

This file contains a list of bookmarks.  The syntax is /^(.):(.*)$/. The first
character is the bookmark key and the rest after the colon is the path to the
file.  In ranger, bookmarks can be set by typing m<key>, accessed by typing
'<key> and deleted by typing um<key>.

=item copy_buffer

When running the command :save_copy_buffer, the paths of all currently copied
files are saved in this file.  You can later run :load_copy_buffer to copy the
same files again, pass them to another ranger instance or process them in a
script.

=item history

Contains a list of commands that have been previously typed in.

=item tagged

Contains a list of tagged files. The syntax is /^(.:)?(.*)$/ where the first
letter is the optional name of the tag and the rest after the optional colon is
the path to the file.  In ranger, tags can be set by pressing t and removed
with T.  To assign a named tag, type "<tagname>.

=back




=head1 ENVIRONMENT

These environment variables have an effect on ranger:

=over 8

=item RANGER_LEVEL

ranger sets this environment variable to "1" or increments it if it already
exists.  External programs can determine whether they were spawned from ranger
by checking for this variable.

=item RANGER_LOAD_DEFAULT_RC

If this variable is set to FALSE, ranger will not load the default rc.conf.
This can save time if you copied the whole rc.conf to I<~/.config/ranger/> and
don't need the default one at all.

=item VISUAL

Defines the editor to be used for the "E" key.  Falls back to EDITOR if
undefined or empty.

=item EDITOR

Defines the editor to be used for the "E" key if VISUAL is undefined or empty.
Defaults to "vim".

=item SHELL

Defines the shell that ranger is going to use with the :shell command and
the "S" key.  Defaults to "/bin/sh".

=item TERMCMD

Defines the terminal emulator command that ranger is going to use with the
:terminal command and the "t" run flag.  Defaults to "xterm".

=item BAT_THEME

Specifies the theme to be used for syntax highlighting when I<bat> is
installed, unless I<highlight> is also installed. Find out possible values by
running C<bat --list-themes>.

=item PYGMENTIZE_STYLE

Specifies the theme to be used for syntax highlighting when I<pygmentize> is
installed, unless I<highlight> is also installed. Find out possible values by
running:
 python -c 'import pygments.styles; [print(stl) for stl in
 pygments.styles.get_all_styles()]'

=item HIGHLIGHT_STYLE

Specifies the theme to be used for syntax highlighting when I<highlight> is
installed. Find out possible values by running C<highlight --list-themes>.

=item HIGHLIGHT_TABWIDTH

Specifies the number of spaces to use to replace tabs in I<highlight>ed files.

=item HIGHLIGHT_OPTIONS

I<highlight> will pick up command line options specified in this variable. A
C<--style=> option specified here will override C<HIGHLIGHT_STYLE>. Similarly,
C<--replace-tabs=> will override C<HIGHLIGHT_TABWIDTH>.

=item OPENSCAD_COLORSCHEME

Specifies the colorscheme used by I<openscad> while previewing 3D models. Read
I<openscad> man page for colorschemes. Ranger will default to Tomorrow Night.

=item OPENSCAD_IMGSIZE

Specifies the internal resolution I<openscad> will use for rendering 3D models.
The image will be downscaled to fit the preview pane. This resolution will
default to "1000,1000" if no value is set.

=item XDG_CONFIG_HOME

Specifies the directory for configuration files. Defaults to F<$HOME/.config>.

=item PYTHONOPTIMIZE

This variable determines the optimize level of python.

Using PYTHONOPTIMIZE=1 (like python -O) will make python discard assertion
statements.  You will gain efficiency at the cost of losing some debug info.

Using PYTHONOPTIMIZE=2 (like python -OO) will additionally discard any
docstrings.  Using this will disable the <F1> key on commands.

=item W3MIMGDISPLAY_PATH

By changing this variable, you can change the path of the executable file for
image previews.  By default, it is set to F</usr/lib/w3m/w3mimgdisplay>.

=back




=head1 EXAMPLES

There are various examples on how to extend ranger with plugins or combine
ranger with other programs.  These can be found in the
F</usr/share/doc/ranger/examples/> directory, or the F<doc/ranger/> that is
provided along with the source code.




=head1 LICENSE

GNU General Public License 3 or (at your option) any later version.




=head1 LINKS

=over

=item Download: L<https://ranger.github.io/ranger-stable.tar.gz>

=item The project page: L<https://ranger.github.io/>

=item The mailing list: L<https://savannah.nongnu.org/mail/?group=ranger>

=item IRC channel: #ranger on freenode.net

=back

ranger is maintained with the git version control system.  To fetch a fresh
copy, run:

 git clone git@github.com:ranger/ranger.git




=head1 SEE ALSO

rifle(1)




=head1 BUGS

Report bugs here: L<https://github.com/ranger/ranger/issues>

Please include as much relevant information as possible.  For the most
diagnostic output, run ranger like this: C<PYTHONOPTIMIZE= ranger --debug><|MERGE_RESOLUTION|>--- conflicted
+++ resolved
@@ -299,23 +299,9 @@
 by drawing them directly into the terminal. To enable this feature, set the
 option C<preview_images> to true and enable one of the image preview modes:
 
-<<<<<<< HEAD
 If C<sandbox_preview> is enabled, all previews are executed in an isolated environment,
 using bubblewrap.
 
-=head3 w3m
-
-This does not work over ssh, requires certain terminals (tested on "xterm" and
-"urxvt") and is incompatible with tmux, although it works with screen.
-
-To enable this feature, install the program "w3m" and set the option
-C<preview_images_method> to w3m.
-
-When using a terminal with a nonzero border which is not automatically detected, the w3m preview will be misaligned.
-Use the C<w3m_offset> option to manually adjust the image offset. This should be the same value as the terminal's border value.
-
-=======
->>>>>>> 4bb83b37
 =head3 iTerm2
 
 This only works in iTerm2 compiled with image preview support, but works over
