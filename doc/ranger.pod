=encoding utf8
=head1 NAME

ranger - visual file manager




=head1 SYNOPSIS

B<ranger> [B<--version>] [B<--help>] [B<--debug>] [B<--clean>]
[B<--cachedir>=I<directory>] [B<--confdir>=I<directory>]
[B<--datadir>=I<directory>] [B<--copy-config>=I<which>]
[B<--choosefile>=I<target>] [B<--choosefiles>=I<target>]
[B<--choosedir>=I<target>] [B<--selectfile>=I<filepath>]
[B<--show-only-dirs>]
[B<--list-unused-keys>] [B<--list-tagged-files>=I<tag>]
[B<--profile>] [B<--cmd>=I<command>] [I<path ...>]




=head1 DESCRIPTION

ranger is a console file manager with VI key bindings.




=head1 RESOURCES

This I<manual> contains instructions on how to use and configure ranger.

Inside I<ranger>, you can press I<?> for a list of key bindings, commands or
settings.

The F<README> contains install instructions.

The file F<HACKING.md> contains guidelines for code modification.

The directory F<doc/configs> contains configuration files.  They are usually
installed to F</usr/share/doc/ranger/config> and can be obtained with ranger's
--copy-config option.

The directory F<examples> contains reference implementations for ranger
plugins, sample configuration files and some programs for integrating ranger
with other software.  They are usually installed to
F</usr/share/doc/ranger/examples>.

The man page of rifle(1) describes the functions of the file opener

The section I<LINKS> of this man page contains further resources.




=head1 POSITIONAL ARGUMENTS

=over 14

=item I<path ...>

Each path will be opened in a tab and if the path is a file it will be selected.
Omitting this is equivalent to providing the current directory.

=back




=head1 OPTIONS

=over 14

=item B<-d>, B<--debug>

Activate the debug mode: Whenever an error occurs, ranger will exit and print a
full traceback.  The default behavior is to merely print the name of the
exception in the statusbar/log and try to keep running.

=item B<-c>, B<--clean>

Activate the clean mode:  ranger will not access or create any configuration
files nor will it leave any traces on your system.  This is useful when your
configuration is broken, when you want to avoid clutter, etc.

=item B<--cachedir>=I<dir>

Change the cache directory of ranger from $XDG_CACHE_HOME or ~/.cache/ranger to "dir".

=item B<-r> I<dir>, B<--confdir>=I<dir>

Change the configuration directory of ranger from $XDG_CONFIG_HOME or ~/.config/ranger to "dir".

=item B<--datadir>=I<dir>

Change the data directory of ranger from $XDG_DATA_HOME or ~/.local/share/ranger to "dir".

=item B<--copy-config>=I<file>

Create copies of the default configuration files in your local configuration
directory.  Existing ones will not be overwritten.  Possible values: I<all>,
I<commands>, I<commands_full>, I<rc>, I<rifle>, I<scope>.

Note: You may want to disable loading of the global configuration files by
exporting I<RANGER_LOAD_DEFAULT_RC=FALSE> in your environment.  See also:
B<FILES>, B<ENVIRONMENT>

--copy-config=B<commands> will copy only a small sample configuration file with
a thoroughly commented example.  It is recommended to keep this file tidy to
avoid getting defunct commands on ranger upgrades.  The full default
commands.py can be copied with --copy-config=B<commands_full>, but that file
will be ignored by ranger and serves only as a reference for making your own
commands.

=item B<--choosefile>=I<targetfile>

Allows you to pick a file with ranger.  This changes the behavior so that when
you open a file, ranger will exit and write the absolute path of that file into
I<targetfile>.

=item B<--choosefiles>=I<targetfile>

Allows you to pick multiple files with ranger.  This changes the behavior so
that when you open a file, ranger will exit and write the absolute paths of all
selected files into I<targetfile>, adding one newline after each filename.

=item B<--choosedir>=I<targetfile>

Allows you to pick a directory with ranger.  When you exit ranger, it will
write the last visited directory into I<targetfile>.

=item B<--selectfile>=I<targetfile>

Open ranger with I<targetfile> selected. This is a legacy option, superseded by
the behavior for the POSITIONAL ARGUMENTS.

=item B<--show-only-dirs>

Display only the directories. May be used in conjunction with
B<--choosedir>=I<targetfile>.

=item B<--list-unused-keys>

List common keys which are not bound to any action in the "browser" context.
This list is not complete, you can bind any key that is supported by curses:
use the key code returned by C<getch()>.

=item B<--list-tagged-files>=I<tag>

List all files which are tagged with the given tag.  Note: Tags are single
characters.  The default tag is "*"

=item B<--profile>

Print statistics of CPU usage on exit.

=item B<--cmd>=I<command>

Execute the command after the configuration has been read.  Use this option
multiple times to run multiple commands.

=item B<--version>

Print the version and exit.

=item B<-h>, B<--help>

Print a list of options and exit.

=back




=head1 CONCEPTS

This part explains how certain parts of ranger work and how they can be used
efficiently.

=head2 TAGS

Tags are single characters which are displayed left of a filename.  You can use
tags however you want.  Press "t" to toggle tags and "ut" to remove any tags of
the selection. The default tag is an Asterisk ("*"), but you can use any tag by
typing I<"<tagnameE<gt>>.

=head2 PREVIEWS

By default, only text files are previewed, but you can enable external preview
scripts by setting the option C<use_preview_script> and C<preview_files> to true.

This default script is F<%rangerdir/data/scope.sh>. It contains more
documentation and calls to many external programs to generate previews. They
are automatically used when available but completely optional.

=over 2

=item For general usage:

=over 2

=item -

C<file> for determining file types

=item -

C<chardet> (Python package) for improved encoding detection of text files

=item -

C<sudo> to use the "run as root" feature

=item -

C<python-bidi> (Python package) to display right-to-left file names correctly
(Hebrew, Arabic)

=back

=item For enhanced file previews (with scope.sh):

=over 2

=item -

C<img2txt> (from C<caca-utils>) for ASCII-art image previews

=item -

C<w3mimgdisplay>, C<ueberzug>, C<mpv>, C<iTerm2>, C<kitty>, C<terminology> or
C<urxvt> for image previews

=item -

C<convert> (from C<imagemagick>) to auto-rotate images

=item -

C<rsvg-convert> (from C<librsvg>) for SVG previews

=item -

C<ffmpegthumbnailer> for video thumbnails

=item -

C<highlight>, C<bat> or C<pygmentize> for syntax highlighting of code

=item -

C<atool>, C<bsdtar>, C<unrar> and/or C<7z> to preview archives

=item -

C<bsdtar>, C<tar>, C<unrar>, C<unzip> and/or C<zipinfo> (and C<sed>) to preview
archives as their first image

=item -

C<lynx>, C<w3m> or C<elinks> to preview html pages

=item -

C<pdftotext> or C<mutool> (and C<fmt>) for textual pdf previews, C<pdftoppm> to
preview as image

=item -

C<djvutxt> for textual DjVu previews, C<ddjvu> to preview as image

=item -

C<calibre> or C<epub-thumbnailer> for image previews of ebooks

=item -

C<transmission-show> for viewing BitTorrent information

=item -

C<mediainfo> or C<exiftool> for viewing information about media files

=item -

C<odt2txt> for OpenDocument text files (odt, ods, odp and sxw)

=item -

C<python> or C<jq> for JSON files

=item -

C<fontimage> for font previews

=item -

C<openscad> for 3D model previews (stl, off, dxf, scad, csg)

<<<<<<< HEAD
=======
=item -

C<draw.io> for draw.io L<https://app.diagrams.net/> diagram previews (drawio
extension)

>>>>>>> b54f694e
=back

=back

Install these programs (just the ones you need) and scope.sh will automatically
use them.

Independently of the preview script, there is a feature to preview images
by drawing them directly into the terminal. To enable this feature, set the
option C<preview_images> to true and enable one of the image preview modes:

=head3 iTerm2

This only works in iTerm2 compiled with image preview support, but works over
ssh.

To enable this feature, set the option C<preview_images_method> to iterm2.

This feature relies on the dimensions of the terminal's font.  By default, a
width of 8 and height of 11 are used.  To use other values, set the options
C<iterm2_font_width> and C<iterm2_font_height> to the desired values.

=head3 kitty

This only works in Kitty. It requires PIL (or pillow) to work.
Allows remote image previews, for example in an ssh session.

To enable this feature, set the option C<preview_images_method> to kitty.

=head3 terminology

This only works in terminology. It can render vector graphics, but works only locally.

To enable this feature, set the option C<preview_images_method> to terminology.

=head3 ueberzug

Überzug is a command line utility which draws images on terminals using child
windows. It requires PIL (or pillow) and relies on X11. This makes it
compatible (in a limited way, i.e., tmux splits are not supported) with many
terminals and tmux but not the Linux console or Wayland.

To enable this feature, set the option C<preview_images_method> to ueberzug.

=head3 urxvt

This only works in urxvt compiled with pixbuf support. Does not work over ssh.

Essentially this mode sets an image as a terminal background temporarily, so it
will break any previously set image background.

To enable this feature, set the option C<preview_images_method> to urxvt.

=head3 urxvt-full

The same as urxvt but utilizing not only the preview pane but the whole terminal
window.

To enable this feature, set the option C<preview_images_method> to urxvt-full.

=head3 w3m

This does not work over ssh, requires certain terminals (tested on "xterm" and
"urxvt") and is incompatible with tmux, although it works with screen.

To enable this feature, install the program "w3m" and set the option
C<preview_images_method> to w3m.

When using a terminal with a nonzero border which is not automatically detected, the w3m preview will be misaligned.
Use the C<w3m_offset> option to manually adjust the image offset. This should be the same value as the terminal's border value.

=head2 SELECTION

The I<selection> is defined as "All marked files IF THERE ARE ANY, otherwise
the current file."  Be aware of this when using the :delete command, which
deletes all files in the selection.

You can mark files by pressing <Space>, v, etc.  A yellow B<Mrk> symbol at the
bottom right indicates that there are marked files in this directory.

=head2 MACROS

Macros can be used in commands to abbreviate things.

 %f   the highlighted file
 %d   the path of the current directory
 %s   the selected files in the current directory
 %t   all tagged files in the current directory
 %c   the full paths of the currently copied/cut files
 %p   the full paths of selected files

The macros %f, %d, %p, and %s also have upper case variants, %F, %D, %P, and
%S, which refer to the next tab.  To refer to specific tabs, add a number in
between.  (%7s = selection of the seventh tab.)

%c is the only macro which ranges out of the current directory. So you may
"abuse" the copying function for other purposes, like diffing two files which
are in different directories:

 Yank the file A (type yy), move to the file B, then type
 @diff %c %f

Macros for file paths are generally shell-escaped so they can be used in the
C<shell> command.

When mapping keys you can use the placeholder <any>, the key entered in that
position can be used through the %any and %any_path macros. (When using
multiple <any> placeholders you can index the macros: %any0, %any_path0, %any1,
%any_path1...) The macro %any will be replaced with the key pressed in the
position of the <any> placeholder. The macro %any_path will be replaced with
the path of the bookmark mapped to the key pressed in the position of the
<any> placeholder. For example this macro can be used to echo the key that was
pressed after "c":

 map c<any> echo %any

%any is used in the ranger configuration to create a keybinding for adding a
bookmark. c<set_bookmark> creates a bookmark for the current directory and the
key for the bookmark is the first supplied argument. In this case the key
pressed after "m":

 map m<any> set_bookmark %any

The %any_path macro can be used to echo the path of the bookmark that is set to
the key pressed after "c":

 map c<any> echo %any_path

A practical example of the use of %any_path is the pasting of cut/copied files
to a bookmarked directory:

 map p'<any> paste dest=%any_path

The macro %rangerdir expands to the directory of ranger's python library, you
can use it for something like this command:
 alias show_commands shell less %rangerdir/config/commands.py

%confdir expands to the directory given by B<--confdir>.

%datadir expands to the directory given by B<--datadir>.

The macro %space expands to a space character. You can use it to add spaces to
the end of a command when needed, while preventing editors to strip spaces off
the end of the line automatically.

To write a literal %, you need to escape it by writing %%.

Note that macros are expanded twice when using chain. For example, to insert
a space character in a chained command, you would write %%space:
 chain command1; command2%%space

=head2 BOOKMARKS

Type B<m<keyE<gt>> to bookmark the current directory. You can re-enter this
directory by typing B<`<keyE<gt>>. <key> can be any letter or digit.  Unlike vim,
both lowercase and uppercase bookmarks are persistent.

Each time you jump to a bookmark, the special bookmark at key ` will be set
to the last directory. So typing "``" gets you back to where you were before.

Bookmarks are selectable when tabbing in the :cd command.

Note: The bookmarks ' (Apostrophe) and ` (Backtick) are the same.

=head2 RIFLE

Rifle is the file opener of ranger.  It can be used as a standalone program or
a python module.  It is located at F<$repo/ranger/ext/rifle.py>.  In contrast to
other, more simple file openers, rifle can automatically find installed
programs so it can be used effectively out of the box on a variety of systems.

It's configured in F<rifle.conf> through a list of conditions and commands.
For each line the conditions are checked and if they are met, the respective
command is taken into consideration.  By default, simply the first matching
rule is used.  In ranger, you can list and choose rules by typing "r" or simply
by typing "<rulenumber><enter>".  If you use rifle standalone, you can list all
rules with the "-l" option and pick a rule with "-p <number>".

The rules, along with further documentation, are contained in
F<$repo/ranger/config/rifle.conf>.

=head2 FLAGS

Flags give you a way to modify the behavior of the spawned process.  They are
used in the commands C<:open_with> (key "r") and C<:shell> (key "!").

 f   Fork the process, i.e. run in background. Please use this flag
     instead of calling "disown" or "nohup", to avoid killing the
     background command when pressing Ctrl+C in ranger.
 c   Run the current file only, instead of the selection
 r   Run application with root privilege (requires sudo)
 t   Run application in a new terminal window

There are some additional flags that can currently be used only in the C<shell>
command: (for example C<:shell -w df>)

 p   Redirect output to the pager
 s   Silent mode.  Output will be discarded.
 w   Wait for an Enter-press when the process is done

By default, all the flags are off unless otherwise specified in F<rc.conf> key
bindings or F<rifle.conf> rules. You can specify as many flags as you want. An
uppercase flag negates the effect: "ffcccFsf" is equivalent to "cs".

The terminal program name for the "t" flag is taken from the environment
variable $TERMCMD.  If it doesn't exist, it tries to extract it from $TERM,
uses "x-terminal-emulator" as a fallback, and then "xterm" if that fails.

Examples: C<:open_with c> will open the file that you currently point at, even
if you have selected other files.  C<:shell -w df> will run "df" and wait for
you to press Enter before switching back to ranger.

=head2 PLUGINS

ranger's plugin system consists of python files which are located in
F<~/.config/ranger/plugins/> and are imported in alphabetical order when
starting ranger.  A plugin changes rangers behavior by overwriting or extending
a function that ranger uses.  This allows you to change pretty much every part
of ranger, but there is no guarantee that things will continue to work in
future versions as the source code evolves.

Adding new commands via a plugin as simple as specifying them like you would do
in the I<commands.py>.

There are some hooks that are specifically made for the use in plugins.  They
are functions that start with hook_ and can be found throughout the code.

 grep 'def hook_' -r /path/to/rangers/source

Also try:

 pydoc ranger.api

Note that you should NOT simply overwrite a function unless you know what
you're doing.  Instead, save the existing function and call it from your new
one.  This way, multiple plugins can use the same hook.  There are several
sample plugins in the F</usr/share/doc/ranger/examples/> directory, including a
hello-world plugin that describes this procedure.




=head1 KEY BINDINGS

Key bindings are defined in the file F<%rangerdir/config/rc.conf>.  Check this
file for a list of all key bindings.  You can copy it to your local
configuration directory with the --copy-config=rc option.

Many key bindings take an additional numeric argument.  Type I<5j> to move
down 5 lines, I<2l> to open a file in mode 2, I<10<SpaceE<gt>> to mark 10 files.

This list contains the most useful bindings:

=head2 MAIN BINDINGS

=over 14

=item h, j, k, l

Move left, down, up or right

=item ^D or J, ^U or K

Move a half page down, up

=item H, L

Move back and forward in the history

=item gg

Move to the top

=item G

Move to the bottom

=item [, ]

Move up and down in the parent directory.

=item ^R

Reload everything

=item F

Toggle I<freeze_files> setting.  When active (indicated by a cyan I<FROZEN>
message in the status bar), directories and files will not be loaded, improving
performance when all the files you need are already loaded.  This does not
affect file previews, which can be toggled with I<zp>.  Also try disabling the
preview of directories with I<zP>.

=item ^L

Redraw the screen

=item i

Inspect the current file in a bigger window.

=item E

Edit the current file in $VISUAL otherwise $EDITOR otherwise "vim"

=item S

Open a shell in the current directory

=item ?

Opens this man page

=item W

Opens the log window where you can review messages that pop up at the bottom.

=item w

Opens the task window where you can view and modify background processes that
currently run in ranger.  In there, you can type "dd" to abort a process and
"J" or "K" to change the priority of a process.  Only one process is run at a
time.

=item ^C

Stop the currently running background process that ranger has started, like
copying files, loading directories or file previews.

=item <octal>=, +<who><what>, -<who><what>

Change the permissions of the selection.  For example, C<777=> is equivalent to
C<chmod 777 %s>, C<+ar> does C<chmod a+r %s>, C<-ow> does C<chmod o-w %s> etc.

=item yy

Copy (yank) the selection, like pressing Ctrl+C in modern GUI programs.  (You
can also type "ya" to add files to the copy buffer, "yr" to remove files again,
or "yt" for toggling.)

=item dd

Cut the selection, like pressing Ctrl+X in modern GUI programs.  (There are
also "da", "dr" and "dt" shortcuts equivalent to "ya", "yr" and "yt".)

=item pp

Paste the files which were previously copied or cut, like pressing Ctrl+V in
modern GUI programs.

Conflicts will be renamed by appending an '_' (and a counter if necessary),
resulting in C<file.ext_>, C<file.ext_0>, etc. If you prefer C<file_.ext> you
can use the C<paste_ext> command.

=item po

Paste the copied/cut files, overwriting existing files.

=item pP, pO

Like pp and po, but queues the operation so that it will be executed I<after>
any other operations.  Reminder: type C<w> to open the task window.

=item pl, pL

Create symlinks (absolute or relative) to the copied files

=item phl

Create hardlinks to the copied files

=item pht

Duplicate the subdirectory tree of the copied directory, then create
hardlinks for each contained file into the new directory tree.

=item mI<X>

Create a bookmark with the name I<X>

=item `I<X>

Move to the bookmark with the name I<X>

=item n

Find the next file.  By default, this gets you to the newest file in the
directory, but if you search something using the keys /, cm, ct, ..., it will
get you to the next found entry.

=item N

Find the previous file.

=item oI<X>

Change the sort method (like in mutt)

=item zI<X>

Change settings.  See the settings section for a list of settings and their
hotkey.

=item uI<?>

Universal undo-key.  Depending on the key that you press after "u", it either
restores closed tabs (uq), removes tags (ut), clears the copy/cut buffer (ud),
starts the reversed visual mode (uV) or clears the selection (uv).

=item f

Quickly navigate by entering a part of the filename.

=item Space

Mark a file.

=item v

Toggle the mark-status of all files

=item V

Starts the visual mode, which selects all files between the starting point and
the cursor until you press ESC.  To unselect files in the same way, use "uV".

=item /

Search for files in the current directory.

=item :

Open the console.

=item !

Open the console with the content "shell " so you can quickly run commands

=item @

Open the console with the content "shell  %s", placing the cursor before the
" %s" so you can quickly run commands with the current selection as the
argument.

=item r

Open the console with the content "open with " so you can decide which program
to use to open the current file selection.

=item cd

Open the console with the content "cd "

=item ^P

Open the console with the most recent command.

=item Alt-I<N>

Open a tab. N has to be a number from 0 to 9. If the tab doesn't exist yet, it
will be created.

=item Alt-l, Alt-r

Shift a tab left, respectively right.

=item gn, ^N

Create a new tab.

=item gt, gT

Go to the next or previous tab. You can also use TAB and SHIFT+TAB instead.

=item gc, ^W

Close the current tab.  The last tab cannot be closed this way.

=item M

A key chain that allows you to quickly change the line mode of all the files of
the current directory.  For a more permanent solution, use the command
"default_linemode" in your rc.conf.

=item .d

Apply the typefilter "directory".

=item .f

Apply the typefilter "file".

=item .l

Apply the typefilter "symlink".

=item .m

Apply a new mimetype filter.

=item .n

Apply a new filename filter.

=item .#

Apply a new hash filter.

=item ."

Apply a new duplicate filter.

=item .'

Apply a new unique filter.

=item .|

Combine the two topmost filters from the filter stack in the C<OR>
relationship, instead of the C<AND> used implicitly.

=item .&

Explicitly combine the two topmost filters in the C<AND> relationship.
Usually not needed because filters are implicitly in this relationship though
might be useful in more complicated scenarios.

=item .!

Negate the topmost filter.

=item .r

Rotate the filter stack by N elements. Where N is provided as a numeric prefix
like vim's I<count> and defaults to 1, i.e. move the topmost element to the
bottom of the stack.

=item .c

Clear the filter stack.

=item .*

Decompose the topmost filter combinator (e.g. C<.!>, C<.|>).

=item .p

Pop the topmost filter from the filter stack.

=item ..

Show the current filter stack state.

=back

=head2 READLINE-LIKE BINDINGS IN THE CONSOLE

=over 14

=item ^B, ^F

Move left and right (B for back, F for forward)

=item ^P, ^N

Move up and down (P for previous, N for Next)

=item ^A, ^E

Move to the start or to the end

=item Alt-B, Alt-LEFT

Move backwards by words.

=item Alt-F, Alt-RIGHT

Move forwards by words.

=item ^D

Delete the current character.

=item ^H

Backspace.

=back


=head1 MOUSE BUTTONS

=over

=item Left Mouse Button

Click on something and you'll move there.

=item Right Mouse Button

Enter a directory or run a file. To run a file you can either right click the
file in the main column or right click on the preview.

=item Scroll Wheel

Scrolls up or down.  You can point at the column of the parent directory while
scrolling to switch directories.

=back




=head1 SETTINGS

This section lists all built-in settings of ranger.  The valid types for the
value are in [brackets].  The hotkey to toggle the setting is in <brakets>, if
a hotkey exists.

Settings can be changed in the file F<~/.config/ranger/rc.conf> or on the
fly with the command B<:set option value>.  Examples:

 set column_ratios 1,2,3
 set show_hidden true

Toggling options can be done with:

 set show_hidden!

The different types of settings and an example for each type:

 setting type   | example values
 ---------------+----------------------------
 bool           | true, false
 integer        | 1, 23, 1337
 string         | foo, hello world
 list           | 1,2,3,4
 none           | none

You can view a list of all settings and their current values by pressing "3?"
in ranger.

=over

=item automatically_count_files [bool]

Should ranger count and display the number of files in each directory
as soon as it's visible?  This gets slow with remote file systems.  Turning it
off will still allow you to see the number of files after entering the
directory.

=item autosave_bookmarks [bool]

Save bookmarks (used with mX and `X) instantly?  This helps to synchronize
bookmarks between multiple ranger instances but leads to *slight* performance
loss.  When false, bookmarks are saved when ranger is exited.

=item autoupdate_cumulative_size [bool]

You can display the "real" cumulative size of directories by using the command
:get_cumulative_size or typing "dc".  The size is expensive to calculate and
will not be updated automatically.  You can choose to update it automatically
though by turning on this option.

=item cd_bookmarks [bool]

Specify whether bookmarks should be included in the tab completion of the "cd"
command.

=item cd_tab_case [string]

Changes case sensitivity for the "cd" command tab completion. Possible values are:

 sensitive
 insensitive
 smart

=item cd_tab_fuzzy [bool]

Use fuzzy tab completion with the "cd" command. For example,
B<:cd /u/lo/b<TABE<gt>> expands to B<:cd /usr/local/bin>.

=item clear_filters_on_dir_change [bool]

If set to 'true', persistent filters would be cleared upon leaving the directory

=item collapse_preview [bool] <zc>

When no preview is visible, should the last column be squeezed to make use of
the whitespace?

=item colorscheme [string]

Which colorscheme to use?  These colorschemes are available by default:
B<default>, B<jungle>, B<snow>.  Snow is a monochrome scheme, jungle replaces
blue directories with green ones for better visibility on certain terminals.

=item column_ratios [list]

How many columns are there, and what are their relative widths?  For example, a
value of 1,1,1 would mean 3 evenly sized columns. 1,1,1,1,4 means 5 columns
with the preview column being as large as the other columns combined.

=item confirm_on_delete [string]

Ask for a confirmation when running the "delete" command?  Valid values are
"always", "never", "multiple" (default). With "multiple", ranger will ask only
if you delete multiple files at once.

=item dirname_in_tabs [bool]

Display the directory name in tabs?

=item display_size_in_main_column [bool]

Display the file size in the main column?

=item display_size_in_status_bar [bool]

Display the file size in the status bar?

=item display_free_space_in_status_bar [bool]

Display the free disk space in the status bar?

=item display_tags_in_all_columns [bool]

Display tags in all columns?

=item draw_borders [string]

Draw borders around or between the columns? Possible values are:

 none           no borders of any sort
 outline        draw an outline around all the columns
 separators     draw only vertical lines between columns
 both           both of the above

=item draw_borders_multipane [string]

Draw borders around or between the panes. This setting overrides
I<draw_borders> specifically for the multipane viewmode in case you want
different border styles in both viewmodes. There's one additional legal value
on top of those for I<draw_borders>:

 active-pane    draw an outline around the active pane only

=item draw_progress_bar_in_status_bar [bool]

Draw a progress bar in the status bar which displays the average state of all
currently running tasks which support progress bars?

=item flushinput [bool] <zI>

Flush the input after each key hit?  One advantage is that when scrolling down
with "j", ranger stops scrolling instantly when you release the key.  One
disadvantage is that when you type commands blindly, some keys might get lost.

=item freeze_files [bool] <F>

When active, directories and files will not be loaded, improving performance
when all the files you need are already loaded.  This does not affect file
previews.

=item global_inode_type_filter [string]

Like filter_inode_type, but globally for all directories.  Useful in
combination with B<--choosedir>:

 ranger --choosedir=/tmp/x --cmd='set global_inode_type_filter d'

=item hidden_filter [string]

A regular expression pattern for files which should be hidden.  For example,
this pattern will hide all files that start with a dot or end with a tilde.

 set hidden_filter ^\.|~$

=item hint_collapse_threshold [int]

The key hint lists up to this size have their sublists expanded.
Otherwise the submaps are replaced with "...".

=item hostname_in_titlebar [bool]

Show hostname in titlebar?

=item size_in_bytes [bool]

Print file sizes in bytes instead of the default human-readable format.

=item idle_delay [integer]

The delay that ranger idly waits for user input, in milliseconds, with a
resolution of 100ms.  Lower delay reduces lag between directory updates but
increases CPU load.

=item iterm2_font_height [integer]

Change the assumed font height in iTerm2, which may help with iTerm image
previews

=item iterm2_font_width [integer]

Change the assumed font width in iTerm2, which may help with iTerm image
previews

=item line_numbers [string]

Show line numbers in main column.  Possible values are:

 false      turn the feature off
 absolute   absolute line numbers for use with "<N>gg"
 relative   relative line numbers for "<N>k" or "<N>j"

=item max_console_history_size [integer, none]

How many console commands should be kept in history?  "none" will disable the
limit.

=item max_history_size [integer, none]

How many directory changes should be kept in history?

=item metadata_deep_search [bool]

When the metadata manager module looks for metadata, should it only look for a
".metadata.json" file in the current directory, or do a deep search and check
all directories above the current one as well?

=item mouse_enabled [bool] <zm>

Enable mouse input?

=item nested_ranger_warning [string]

Warn at startup if C<RANGER_LEVEL> is greater than 0, in other words give a
warning when you nest ranger in a subshell started by ranger. Allowed values
are C<true>, C<false> and C<error>. The special value C<error> promotes the
warning to an error, this is usually shown as red text but will crash ranger
when run with the C<--debug> flag.

=item one_indexed [bool]

Start line numbers from 1.  Possible values are:

 false      start line numbers from 0
 true       start line numbers from 1

=item open_all_images [bool]

Open all images in this directory when running certain image viewers like feh
or sxiv?  You can still open selected files by marking them.

If there would be too many files for the system to handle, this option
will be temporarily disabled automatically.

=item padding_right [bool]

When collapse_preview is on and there is no preview, should there remain a
little padding on the right?  This allows you to right click into that space to
run the file.

=item preview_directories [bool] <zP>

Preview directories in the preview column?

=item preview_files [bool] <zp>

Preview files in the preview column?

=item preview_images [bool] <zi>

Draw images inside the console with the external program w3mimgpreview?

=item preview_images_method [string]

Set the preview image method. Supported methods: w3m, iterm2, urxvt,
urxvt-full, terminology.  See I<PREVIEWS> section.

=item preview_max_size [int]

Avoid previewing files that exceed a certain size, in bytes.  Use a value of 0
to disable this feature.

=item preview_script [string, none]

Which script should handle generating previews?  If the file doesn't exist, or
use_preview_script is off, ranger will handle previews itself by just printing
the content.

=item relative_current_zero [bool]

When line_numbers is set to relative, show 0 on the current line if
true or show the absolute number of the current line when false.

=item save_backtick_bookmark [bool]

Save the C<`> bookmark to disk.  This bookmark is used to switch to the last
directory by typing C<``>.

=item save_console_history [bool]

Should the console history be saved on exit?  If disabled, the console history
is reset when you restart ranger.

=item save_tabs_on_exit [bool]

Save all tabs, except the active, on exit? The last saved tabs are restored once
when starting the next session. Multiple sessions are stored in a stack and the
oldest saved tabs are restored first.

=item scroll_offset [integer]

Try to keep this much space between the top/bottom border when scrolling.

=item shorten_title [integer]

Trim the title of the window if it gets long?  The number defines how many
directories are displayed at once. A value of 0 turns off this feature.

=item show_cursor [bool]

Always show the terminal cursor?

=item show_hidden_bookmarks [bool]

Show dotfiles in the bookmark preview window? (Type ')

=item show_hidden [bool] <zh>, <^H>

Show hidden files?

=item show_selection_in_titlebar [bool]

Add the highlighted file to the path in the titlebar

=item sort_case_insensitive [bool] <zc>

Sort case-insensitively?  If true, "a" will be listed before "B" even though
its ASCII value is higher.

=item sort_directories_first [bool] <zd>

Sort directories first?

=item sort_reverse [bool] <or>

Reverse the order of files?

=item sort_unicode [bool]

When sorting according to some string, should the unicode characters be
compared, instead of looking at the raw character values to save time?

=item sort [string] <oa>, <ob>, <oc>, <oe>, <om>, <on>, <ot>, <os>, <oz>

Which sorting mechanism should be used?  Choose one of B<atime>, B<basename>,
B<ctime>, B<extension>, B<mtime>, B<natural>, B<type>, B<size>, B<random>

Note: You can reverse the order by typing an uppercase second letter in the key
combination, e.g. "oN" to sort from Z to A.

=item status_bar_on_top [bool]

Put the status bar at the top of the window?

=item tilde_in_titlebar [bool]

Abbreviate $HOME with ~ in the titlebar (first line) of ranger?

=item unicode_ellipsis [bool]

Use a unicode "..." character instead of "~" to mark cut-off filenames?

=item bidi_support [bool]

Try to properly display file names in RTL languages (Hebrew, Arabic) by using
a BIDI algorithm to reverse the relevant parts of the text.
Requires the python-bidi pip package.

=item update_title [bool]

Set a window title? Updates both the I<WM_NAME> and I<WM_ICON_NAME> properties.

=item update_tmux_title [bool]

Set the tmux/screen I<window-name> to "ranger"?

=item use_preview_script [bool] <zv>

Use the preview script defined in the setting I<preview_script>?

=item vcs_aware [bool]

Gather and display data about version control systems. Supported vcs: git, hg.

=item vcs_backend_git, vcs_backend_hg, vcs_backend_bzr, vcs_backend_svn [string]

Sets the state for the version control backend. The possible values are:

 disabled   Don't display any information.
 local      Display only local state.
 enabled    Display both, local and remote state.
            May be slow for hg and bzr.

=item vcs_msg_length [int]

Length to truncate first line of the commit messages to when shown in
the statusbar.  Defaults to 50.

=item viewmode [string]

Sets the view mode, which can be B<miller> to display the files in the
traditional miller column view that shows multiple levels of the hierarchy, or
B<multipane> to use multiple panes (one per tab) similar to midnight-commander.

=item w3m_delay [float]

Delay in seconds before displaying an image with the w3m method.
Increase it in case of experiencing display corruption.

=item w3m_offset [int]

Offset in pixels for the inner border of the terminal. Some terminals require
the offset to be specified explicitly, among others st and UXterm, some don't
like urxvt.

=item wrap_plaintext_previews [bool]

Whether or not to wrap long lines in the pager, this includes previews of plain
text files.

=item wrap_scroll [bool]

Enable scroll wrapping - moving down while on the last item will wrap around to
the top and vice versa.

=item xterm_alt_key [bool]

Enable this if key combinations with the Alt Key don't work for you.
(Especially on xterm)

=back


=head1 COMMANDS

You can enter the commands in the console which is opened by pressing ":".

You can always get a list of the currently existing commands by typing "?c" in
ranger.  For your convenience, this is a list of the "public" commands including their parameters, excluding descriptions:

 alias [newcommand] [oldcommand]
 bulkrename
 cd [path]
 chain command1[; command2[; command3...]]
 chmod octal_number
 cmap key command
 console [-pSTARTPOSITION | -s SENTINEL] command
 copycmap key newkey [newkey2...]
 copymap key newkey [newkey2...]
 copypmap key newkey [newkey2...]
 copytmap key newkey [newkey2...]
 cunmap keys...
 default_linemode [path=regexp | tag=tags] linemodename
 delete
 echo [text]
 edit [filename]
 eval [-q] python_code
 filter [string]
 filter_inode_type [dfl]
 find pattern
 flat level
 grep pattern
 help
 jump_non [-FLAGS...]
 linemode linemodename
 load_copy_buffer
 map key command
 mark pattern
 mark_tag [tags]
 meta key value
 mkdir dirname
 open_with [application] [flags] [mode]
 pmap key command
 prompt_metadata [key1 [key2 [...]]]
 punmap keys...
 quit
 quit!
 quitall
 quitall!
 relink newpath
 rename_append [-FLAGS...]
 rename newname
 save_copy_buffer
 scout [-FLAGS...] pattern
 search pattern
 search_inc pattern
 set option value
 setinpath [path=<path>] option value
 setinregex [re=<regex>] option value
 setintag tags option value
 setlocal [path=<path>] option value
 shell [-FLAGS...] command
 source filename
 terminal
 tmap key command
 touch filename
 trash
 travel pattern
 tunmap keys...
 unmap keys...
 unmark pattern
 unmark_tag [tags]

There are additional commands which are directly translated to python
functions, one for every method in the ranger.core.actions.Actions class.
They are not documented here, since they are mostly for key bindings, not to be
typed in by a user.  Read the source if you are interested in them.

These are the public commands including their descriptions:

=over 2

=item alias [I<newcommand>] [I<oldcommand>]

Copies the oldcommand as newcommand.

=item bulkrename

This command opens a list of selected files in an external editor.  After you
edit and save the file, it will generate a shell script which does bulk
renaming according to the changes you did in the file.

This shell script is opened in an editor for you to review.  After you close
it, it will be executed.

=item cd [I<path>]

The cd command changes the directory.  If path is a file, selects that file.
The command C<:cd -> is equivalent to typing ``.

=item chain I<command1>[; I<command2>[; I<command3>...]]

Combines multiple commands into one, separated by semicolons.

=item chmod I<octal_number>

Sets the permissions of the selection to the octal number.

The octal number is between 000 and 777. The digits specify the permissions for
the user, the group and others.  A 1 permits execution, a 2 permits writing, a
4 permits reading.  Add those numbers to combine them. So a 7 permits
everything.

Key bindings in the form of [-+]<who><what> and <octal>= also exist.  For
example, B<+ar> allows reading for everyone, -ow forbids others to write and
777= allows everything.

See also: man 1 chmod

=item console [-pI<N> | -s I<sentinel>] I<command>

Opens the console with the command already typed in. The cursor is placed at
I<N> or at the first occurrence of I<sentinel>. Note that sentinel strings can
potentially occur inside macro expansions. If you cannot provide a sentinel
which is guaranteed to be unique, you should use C<-p>.

=item copymap  I<key> I<newkey> [I<newkey2> ...]

=item copycmap I<key> I<newkey> [I<newkey2> ...]

=item copypmap I<key> I<newkey> [I<newkey2> ...]

=item copytmap I<key> I<newkey> [I<newkey2> ...]

Copies the keybinding I<key> to I<newkey> in the "browser" context.  This is a
deep copy, so if you change the new binding (or parts of it) later, the old one
is not modified. For example, I<copymap j down> will make the key sequence
"down" move the cursor down one item.

To copy key bindings of the console, pager or taskview use "copycmap",
"copypmap" or "copytmap" respectively.

=item default_linemode [I<path=regexp> | I<tag=tags>] I<linemodename>

Sets the default linemode.  See I<linemode> command.

Examples:

Set the global default linemode to "permissions":
 :default_linemode permissions

Set the default linemode to "permissions" for all files tagged with "p" or "P":
 :default_linemode tag=pP permissions

Set the default linemode for all files in ~/books/ to "metatitle":
 :default_linemode path=/home/.*?/books/.* metatitle

=item delete

Destroy all files in the selection with a roundhouse kick.  ranger will ask for
a confirmation if you attempt to delete multiple (marked) files or non-empty
directories.  This can be changed by modifying the setting "confirm_on_delete".

=item echo I<text>

Display the text in the statusbar.

=item edit [I<filename>]

Edit the current file or the file in the argument.

=item eval [I<-q>] I<python_code>

Evaluates the python code.  `fm' is a reference to the FM instance.  To display
text, use the function `p'.  The result is displayed on the screen unless you
use the "-q" option.

Examples:
 :eval fm
 :eval len(fm.tabs)
 :eval p("Hello World!")

=item filter [I<string>]

Displays only the files which contain the I<string> in their basename.  Running
this command without any parameter will reset the filter.

This command is based on the I<scout> command and supports all of its options.

=item filter_inode_type [dfl]

Displays only the files of specified inode type. To display only directories,
use the 'd' parameter. To display only files, use the 'f' parameter. To display
only links, use the 'l' parameter. Parameters can be combined. To remove this
filter, use no parameter.

=item filter_stack [I<command> [I<args>]]

Manage the filter stack, adding, removing and manipulating filters. For
example, to show only duplicate files and symlinks:

  :filter_stack add type f
  :filter_stack add duplicate
  :filter_stack add and
  :filter_stack add type l
  :filter_stack add or

Or using the mapped keys:

  .f ." .& .l .|

Available subcommands:

=over 2

=item add FILTER_TYPE [ARGS...]

Add a new filter to the top of the filter stack. Each filter on the stack is
applied in turn, resulting in an implicit logical C<AND> relation. The
following C<FILTER_TYPE>s are available:

=over 2

=item duplicate

Filter files so only files that have duplicates in the same directory are
shown. Useful when cleaning up identical songs and memes that were saved using
distinct file names.

=item name NAME

Filter files that contain NAME in the filename, regular expression syntax is
allowed.

=item hash PATH

Filter files so only files with the same hash as PATH are shown.

=item mimetype TYPE

Filter files of a certain MIME type, regular expression syntax is allowed.

=item typefilter [d|f|l]

Filter files of a certain type, C<d> for directories, C<f> for files and C<l>
for symlinks.

=item unique

Filter files so only unique files and the oldest file of every set of
duplicates is shown.

=item and

Explicitly combine the two topmost filters in the "AND" relationship.
Usually not needed because filters are implicitly in this relationship though
might be useful in more complicated scenarios.

=item not

Negate the topmost filter.

=item or

Combine the two topmost filters from the filter stack in the "OR"
relationship, instead of the "AND" used implicitly.

=back

=item pop

Pop the topmost filter from the filter stack.

=item decompose

Decompose the topmost filter combinator (e.g. C<.!>, C<.|>).

=item rotate [N=1]

Rotate the filter stack by N elements. Where N is passed as argument or as a
numeric prefix like vim's I<count>, default to 1, i.e. move the topmost element
to the bottom of the stack.

=item clear

Clear the filter stack.

=item show

Show the current filter stack state.

=back

=item find I<pattern>

Search files in the current directory that contain the given (case-insensitive)
string in their name as you type.  Once there is an unambiguous result, it will
be run immediately. (Or entered, if it's a directory.)

This command is based on the I<scout> command and supports all of its options.

=item flat level

Flattens the directory view up to the specified level. Level -1 means infinite
level. Level 0 means standard view without flattened directory view. Level
values -2 and less are invalid.

=item grep I<pattern>

Looks for a string in all marked files or directories.

=item help

Provides a quick way to view ranger documentations.

=item jump_non [-I<flags>...]

Jumps to first non-directory if highlighted file is a directory and vice versa.

Flags:
 -r    Jump in reverse order
 -w    Wrap around if reaching end of filelist

=item linemode I<linemodename>

Sets the linemode of all files in the current directory.  The linemode may be:

 "filename":
   display each line as "<basename>...<size>"
 "fileinfo":
   display each line as "<basename>...<file(1) output>"
 "mtime":
   display each line as "<basename>...<mtime>" in ISO format
 "humanreadablemtime":
   display each line as "<basename>...<mtime>" in a human readable
   format, more precise the more recent.
 "sizemtime":
   display each line as "<basename>...<size> <mtime>" in ISO format
 "humanreadablesizemtime":
   display each line as "<basename>...<size> <mtime>" in a human
   readable format, more precise the more recent.
 "permissions":
   display each line as "<permissions> <owner> <group> <basename>"
 "metatitle":
   display metadata from .metadata.json files if available, fall back
   to the "filename" linemode if no metadata was found.
   See :meta command.

The custom linemodes may be added by subclassing the I<LinemodeBase> class.
See the I<ranger.core.linemode> module for some examples.

=item load_copy_buffer

Load the copy buffer from F<~/.config/ranger/copy_buffer>.  This can be used to
pass the list of copied files to another ranger instance.

=item map  I<key> I<command>

=item cmap I<key> I<command>

=item pmap I<key> I<command>

=item tmap I<key> I<command>

Assign the key combination to the given command.  Whenever you type the
key/keys, the command will be executed.  Additionally, if you use a quantifier
when typing the key, like 5j, it will be passed to the command as the attribute
"self.quantifier".

The keys you bind with this command are accessible in the file browser only,
not in the console, pager or taskview.  To bind keys there, use the commands
"cmap", "pmap" or "tmap".

=item mark I<pattern>

Mark all files matching the regular expression pattern.

This command is based on the I<scout> command and supports all of its options.

=item mark_tag [I<tags>]

Mark all tags that are tagged with either of the given tags.  When leaving out
the tag argument, all tagged files are marked.

=item meta I<key> I<value>

Set the metadata of the currently highlighted file.  Example:

 :meta title The Hitchhiker's Guide to the Galaxy
 :meta year 1979

This metadata can be displayed by, for example, using the "metatitle" line mode
by typing Mt.

=item mkdir I<dirname>

Creates a directory with the name I<dirname>.

=item open_with [I<application>] [I<flags>] [I<mode>]

Open the selected files with the given application, unless it is omitted, in
which case the default application is used.  I<flags> change the way the
application is executed and are described in their own section in this man
page.  The I<mode> is a number that specifies which application to use.  The list
of applications is generated by the external file opener "rifle" and can be
displayed when pressing "r" in ranger.

Note that if you specify an application, the mode is ignored.

=item prompt_metadata [I<keys ...>]

Prompt the user to input metadata with the C<meta> command for multiple keys in
a row.

=item quit

Closes the current tab, if there's only one tab. Otherwise quits if there are no tasks in progress.
The current directory will be bookmarked as ' so you can re-enter it by typing `` or '' the next time you
start ranger.

=item quit!

Like C<quit>, except will force quit even if tasks are in progress.

=item quitall

Like C<quit>, except will quit even if multiple tabs are open.

=item quitall!

Like C<quitall>, except will force quit even if tasks are in progress.

=item relink I<newpath>

Change the link destination of the current symlink file to <newpath>. First
<tab> will load the original link.

=item rename I<newname>

Rename the current file.  If a file with that name already exists, the renaming
will fail.  Also try the key binding A for appending something to a file name.

=item rename_append [-I<flags>...]

Opens the console with ":rename <current file>" with the cursor positioned
before the file extension.

Flags:
 -a    Position before all extensions
 -r    Remove everything before extensions

=item save_copy_buffer

Save the copy buffer to I<~/.config/ranger/copy_buffer>.  This can be used to
pass the list of copied files to another ranger instance.

=item scout [-I<flags>...] [--] I<pattern>

Swiss army knife command for searching, traveling and filtering files.

Flags:
 -a    Automatically open a file on unambiguous match
 -e    Open the selected file when pressing enter
 -f    Filter files that match the current search pattern
 -g    Interpret pattern as a glob pattern
 -i    Ignore the letter case of the files
 -k    Keep the console open when changing a directory with the command
 -l    Letter skipping; e.g. allow "rdme" to match the file "readme"
 -m    Mark the matching files after pressing enter
 -M    Unmark the matching files after pressing enter
 -p    Permanent filter: hide non-matching files after pressing enter
 -r    Interpret pattern as a regular expression pattern
 -s    Smart case; like -i unless pattern contains upper case letters
 -t    Apply filter and search pattern as you type
 -v    Inverts the match

Multiple flags can be combined.  For example, ":scout -gpt" would create
a :filter-like command using globbing.

=item search I<pattern>

Search files in the current directory that match the given (case insensitive)
regular expression pattern.

This command is based on the I<scout> command and supports all of its options.

=item search_inc I<pattern>

Search files in the current directory that match the given (case insensitive)
regular expression pattern.  This command gets you to matching files as you
type.

This command is based on the I<scout> command and supports all of its options.

=item set I<option> I<value>

Assigns a new value to an option.  Valid options are listed in the settings
section.  Use tab completion to get the current value of an option, though this
doesn't work for functions and regular expressions. Valid values are:

 setting type   | example values
 ---------------+----------------------------
 bool           | true, false
 integer        | 1, 23, 1337
 string         | foo, hello world
 list           | 1,2,3,4
 none           | none

=item setinpath [path=I<path>] I<option> I<value>

Assigns a new value to an option, but locally for the directory given by
I<path>. This means, that this option only takes effect when visiting that
directory. If no path is given, uses the current directory.

I<path> can be quoted with either single or double quotes to prevent unwanted
splitting, I<path='~/dl dl'> or I<path="~/dl dl">. You can use "pattern" rather
than "path" for consistency with C<setinregex>.

=item setinregex [re=I<regex>] I<option> I<value>

Assigns a new value to an option, but locally for directories matching
I<regex>. This means, that this option only takes effect when visiting such
directories. If no regular expression is given, uses the current directory.

I<regex> is a regular expression.  This means that C<re=~/dl> applies to all
paths that start with I<~/dl>, e.g. I<~/dl2> and I<~/dl/foo>. To avoid this,
use C<path=~/dl$>.  To specify a folder with special characters
(.^$\*+?(){}[]|), escape them with a backslash.

I<regex> can be quoted with either single or double quotes to prevent unwanted
splitting,. I<re='~/dl dl$'> or I<re="~/dl dl$">. You can use "regex" rather
than "re" to avoid having to remember the spelling and you can use "pattern"
for consistency with C<setinpath>.

=item setintag I<tags> I<option> I<value>

Assigns a new value to an option, but locally for the directories that are
marked with I<tag>.  This means, that this option only takes effect when
visiting that directory.

For example, to change the sorting order in your downloads directory, tag it
with the I<v> tag by typing I<"v>, then use this command:

 setintag v sort ctime

=item setlocal [path=I<path>] I<option> I<value>

Alias for C<setinpath>.

=item shell [-I<flags>] I<command>

Run a shell command.  I<flags> are discussed in their own section.

=item source I<filename>

Reads commands from a file and executes them in the ranger console.

This can be used to re-evaluate the rc.conf file after changing it:

 map X chain shell vim -p %confdir/rc.conf %rangerdir/config/rc.conf; \
                   source %confdir/rc.conf

=item scroll_preview I<value>

Scroll the file preview by I<value> lines.

=item terminal

Spawns the I<x-terminal-emulator> starting in the current directory.

=item touch I<filename>

Creates an empty file with the name I<filename>, unless it already exists.

=item trash

Move all files in the selection to the trash using rifle. Rifle tries to use a
trash manager like I<trash-cli> if available but will fall back to moving files
to either F<$XDG_DATA_HOME/ranger/trash> or F<~/.local/share/ranger/trash>.
This is a less permanent version of I<delete>, relying on the user to clear out
the trash whenever it's convenient. While having the possibility of restoring
trashed files until this happens. ranger will ask for a confirmation if you
attempt to trash multiple (marked) files or non-empty directories. This can be
changed by modifying the setting "confirm_on_delete".

=item travel I<pattern>

Filters the current directory for files containing the letters in the
string, possibly with other letters in between.  The filter is applied as
you type.  When only one directory is left, it is entered and the console
is automatically reopened, allowing for fast travel.
To close the console, press ESC or execute a file.

This command is based on the I<scout> command and supports all of its options.

=item unmap  [I<keys> ...]

=item cunmap [I<keys> ...]

=item punmap [I<keys> ...]

=item tunmap [I<keys> ...]

Removes the given key mappings in the "browser" context.  To unmap key bindings
in the console, pager, or taskview use "cunmap", "punmap" or "tunmap".

=item unmark I<pattern>

Unmark all files matching a regular expression pattern.

This command is based on the I<scout> command and supports all of its options.

=item unmark_tag [I<tags>]

Unmark all tags that are tagged with either of the given tags.  When leaving
out the tag argument, all tagged files are unmarked.

=back




=head1 FILES

ranger reads several configuration files which are located in
F<$HOME/.config/ranger> or F<$XDG_CONFIG_HOME/ranger> if $XDG_CONFIG_HOME is
defined.  You can use the --copy-config option to obtain the default
configuration files.  The files contain further documentation.

F<rc.conf>, F<commands.py> and F<colorschemes> do not need to be copied fully
as they will only be adding to the default configuration files except if explicitly
overridden. This may lead to some confusing situations, for example when a key is
being bound despite the corresponding line being removed from the user's copy of
the configuration file. This behavior may be disabled with an environment
variable (see also: B<ENVIRONMENT>). Note: All other configuration files only
read from one source; i.e. default OR user, not both.
F<rc.conf> and F<commands.py> are additionally read from F</etc/ranger> if they
exist for system-wide configuration, user configuration overrides system
configuration which overrides the default configuration.

When starting ranger with the B<--clean> option, it will not access or create
any of these files.

=head2 CONFIGURATION

=over 10

=item rc.conf

Contains a list of commands which are executed on startup.  Mostly key bindings
and settings are defined here.

=item commands.py

A python module that defines commands which can be used in ranger's console by
typing ":" or in the rc.conf file.  Note that you can define commands in the
same manner within plugins.

=item commands_full.py

This file is copied by --copy-config=commands_full and serves as a reference
for custom commands.  It is entirely ignored by ranger.

=item rifle.conf

This is the configuration file for the built-in file launcher called "rifle".

=item scope.sh

This is a script that handles file previews.  When the options
I<use_preview_script> and I<preview_files> are set, the program specified in
the option I<preview_script> is run and its output and/or exit code determines
rangers reaction.

=item colorschemes/

Colorschemes can be placed here.

=item plugins/

Plugins can be placed here.

=back

=head2 STORAGE

=over 10

=item bookmarks

This file contains a list of bookmarks.  The syntax is /^(.):(.*)$/. The first
character is the bookmark key and the rest after the colon is the path to the
file.  In ranger, bookmarks can be set by typing m<key>, accessed by typing
'<key> and deleted by typing um<key>.

=item copy_buffer

When running the command :save_copy_buffer, the paths of all currently copied
files are saved in this file.  You can later run :load_copy_buffer to copy the
same files again, pass them to another ranger instance or process them in a
script.

=item history

Contains a list of commands that have been previously typed in.

=item tagged

Contains a list of tagged files. The syntax is /^(.:)?(.*)$/ where the first
letter is the optional name of the tag and the rest after the optional colon is
the path to the file.  In ranger, tags can be set by pressing t and removed
with T.  To assign a named tag, type "<tagname>.

=back




=head1 ENVIRONMENT

These environment variables have an effect on ranger:

=over 8

=item RANGER_LEVEL

ranger sets this environment variable to "1" or increments it if it already
exists.  External programs can determine whether they were spawned from ranger
by checking for this variable.

=item RANGER_LOAD_DEFAULT_RC

If this variable is set to FALSE, ranger will not load the default rc.conf.
This can save time if you copied the whole rc.conf to I<~/.config/ranger/> and
don't need the default one at all.

=item VISUAL

Defines the editor to be used for the "E" key.  Falls back to EDITOR if
undefined or empty.

=item EDITOR

Defines the editor to be used for the "E" key if VISUAL is undefined or empty.
Defaults to "vim".

=item SHELL

Defines the shell that ranger is going to use with the :shell command and
the "S" key.  Defaults to "/bin/sh".

=item TERMCMD

Defines the terminal emulator command that ranger is going to use with the
:terminal command and the "t" run flag.  Defaults to "xterm".

=item BAT_THEME

Specifies the theme to be used for syntax highlighting when I<bat> is
installed, unless I<highlight> is also installed. Find out possible values by
running C<bat --list-themes>.

=item PYGMENTIZE_STYLE

Specifies the theme to be used for syntax highlighting when I<pygmentize> is
installed, unless I<highlight> is also installed. Find out possible values by
running:
 python -c 'import pygments.styles; [print(stl) for stl in
 pygments.styles.get_all_styles()]'

=item HIGHLIGHT_STYLE

Specifies the theme to be used for syntax highlighting when I<highlight> is
installed. Find out possible values by running C<highlight --list-themes>.

=item HIGHLIGHT_TABWIDTH

Specifies the number of spaces to use to replace tabs in I<highlight>ed files.

=item HIGHLIGHT_OPTIONS

I<highlight> will pick up command line options specified in this variable. A
C<--style=> option specified here will override C<HIGHLIGHT_STYLE>. Similarly,
C<--replace-tabs=> will override C<HIGHLIGHT_TABWIDTH>.

=item OPENSCAD_COLORSCHEME

Specifies the colorscheme used by I<openscad> while previewing 3D models. Read
I<openscad> man page for colorschemes. Ranger will default to Tomorrow Night.

=item OPENSCAD_IMGSIZE

Specifies the internal resolution I<openscad> will use for rendering 3D models.
The image will be downscaled to fit the preview pane. This resolution will
default to "1000,1000" if no value is set.

=item XDG_CONFIG_HOME

Specifies the directory for configuration files. Defaults to F<$HOME/.config>.

=item PYTHONOPTIMIZE

This variable determines the optimize level of python.

Using PYTHONOPTIMIZE=1 (like python -O) will make python discard assertion
statements.  You will gain efficiency at the cost of losing some debug info.

Using PYTHONOPTIMIZE=2 (like python -OO) will additionally discard any
docstrings.  Using this will disable the <F1> key on commands.

=item W3MIMGDISPLAY_PATH

By changing this variable, you can change the path of the executable file for
image previews.  By default, it is set to F</usr/lib/w3m/w3mimgdisplay>.

=back




=head1 EXAMPLES

There are various examples on how to extend ranger with plugins or combine
ranger with other programs.  These can be found in the
F</usr/share/doc/ranger/examples/> directory, or the F<doc/ranger/> that is
provided along with the source code.




=head1 LICENSE

GNU General Public License 3 or (at your option) any later version.




=head1 LINKS

=over

=item Download: L<https://ranger.github.io/ranger-stable.tar.gz>

=item The project page: L<https://ranger.github.io/>

=item The mailing list: L<https://savannah.nongnu.org/mail/?group=ranger>

=item IRC channel: #ranger on irc.libera.chat

=over 9

Don't have an IRC client? Join us via the webchat!
L<https://web.libera.chat/#ranger>

=back

=back

ranger is maintained with the git version control system.  To fetch a fresh
copy, run:

 git clone git@github.com:ranger/ranger.git




=head1 SEE ALSO

rifle(1)




=head1 BUGS

Report bugs here: L<https://github.com/ranger/ranger/issues>

Please include as much relevant information as possible.  For the most
diagnostic output, run ranger like this: C<PYTHONOPTIMIZE= ranger --debug><|MERGE_RESOLUTION|>--- conflicted
+++ resolved
@@ -298,14 +298,11 @@
 
 C<openscad> for 3D model previews (stl, off, dxf, scad, csg)
 
-<<<<<<< HEAD
-=======
 =item -
 
 C<draw.io> for draw.io L<https://app.diagrams.net/> diagram previews (drawio
 extension)
 
->>>>>>> b54f694e
 =back
 
 =back
