# ===================================================================
# Compatible since ranger 1.7.0
#
# By copying this file to ~/.config/ranger/rc.conf, ranger will be
# controllable with emacs-like key bindings.
#
# While this works well in combination with the default VIM-like key bindings,
# you may want to disable them by setting the environment variable
# RANGER_LOAD_DEFAULT_RC to FALSE.  For example by adding this to your
# ~/.bashrc (if you use bash):
#
# export RANGER_LOAD_DEFAULT_RC=FALSE
#
# Each line is a command that will be run before the user interface
# is initialized.  As a result, you can not use commands which rely
# on the UI such as :delete or :mark.
# ===================================================================

# ===================================================================
# == Options
# ===================================================================

# How many columns are there, and what are their relative widths?
set column_ratios 1,3,4

# Which files should be hidden? (regular expression)
set hidden_filter ^\.|\.(?:pyc|pyo|bak|swp)$|^lost\+found$|^__(py)?cache__$

# Show hidden files? You can toggle this by typing 'zh'
set show_hidden false

# Ask for a confirmation when running the "delete" command?
# Valid values are "always", "never", "multiple" (default)
# With "multiple", ranger will ask only if you delete multiple files at once.
set confirm_on_delete multiple

# Use non-default path for file preview script?
# ranger ships with scope.sh, a script that calls external programs (see
# README.md for dependencies) to preview images, archives, etc.
#set preview_script ~/.config/ranger/scope.sh

# Use the external preview script or display simple plain text or image previews?
set use_preview_script true

# Automatically count files in the directory, even before entering them?
set automatically_count_files true

# Open all images in this directory when running certain image viewers
# like feh or sxiv?  You can still open selected files by marking them.
set open_all_images true

# Be aware of version control systems and display information.
set vcs_aware false

# State of the three backends git, hg, bzr. The possible states are
# disabled, local (only show local info), enabled (show local and remote
# information).
set vcs_backend_git enabled
set vcs_backend_hg disabled
set vcs_backend_bzr disabled

# Truncate the long commit messages to this length when shown in the statusbar.
set vcs_msg_length 50

# Use one of the supported image preview protocols
set preview_images false

# Set the preview image method. Supported methods:
#
# * w3m (default):
#   Preview images in full color with the external command "w3mimgpreview"?
#   This requires the console web browser "w3m" and a supported terminal.
#   It has been successfully tested with "xterm" and "urxvt" without tmux.
#
# * iterm2:
#   Preview images in full color using iTerm2 image previews
#   (http://iterm2.com/images.html). This requires using iTerm2 compiled
#   with image preview support.
#
# * urxvt:
#   Preview images in full color using urxvt image backgrounds. This
#   requires using urxvt compiled with pixbuf support.
#
# * urxvt-full:
#   The same as urxvt but utilizing not only the preview pane but the
#   whole terminal window.
set preview_images_method w3m

# Use a unicode "..." character to mark cut-off filenames?
set unicode_ellipsis false

# Show dotfiles in the bookmark preview box?
set show_hidden_bookmarks true

# Which colorscheme to use?  These colorschemes are available by default:
# default, jungle, snow, solarized
set colorscheme default

# Preview files on the rightmost column?
# And collapse (shrink) the last column if there is nothing to preview?
set preview_files true
set preview_directories true
set collapse_preview true

# Save the console history on exit?
set save_console_history true

# Draw the status bar on top of the browser window (default: bottom)
set status_bar_on_top false

# Draw a progress bar in the status bar which displays the average state of all
# currently running tasks which support progress bars?
set draw_progress_bar_in_status_bar true

# Draw borders around columns?
set draw_borders false

# Display the directory name in tabs?
set dirname_in_tabs false

# Enable the mouse support?
set mouse_enabled true

# Display the file size in the main column or status bar?
set display_size_in_main_column true
set display_size_in_status_bar true

# Display the free disk space in the status bar?
set display_free_space_in_status_bar true

# Display files tags in all columns or only in main column?
set display_tags_in_all_columns true

<<<<<<< HEAD
# Display the system date and time in the status bar?
set display_time_in_status_bar false

# Set a title for the window?
=======
# Set a title for the window? Updates both `WM_NAME` and `WM_ICON_NAME`
# properties.
>>>>>>> 870435dd
set update_title false

# Set the tmux window-name to "ranger"?
set update_tmux_title true

# Shorten the title if it gets long?  The number defines how many
# directories are displayed at once, 0 turns off this feature.
set shorten_title 3

# Show hostname in titlebar?
set hostname_in_titlebar true

# Abbreviate $HOME with ~ in the titlebar (first line) of ranger?
set tilde_in_titlebar false

# How many directory-changes or console-commands should be kept in history?
set max_history_size 20
set max_console_history_size 50

# Try to keep so much space between the top/bottom border when scrolling:
set scroll_offset 8

# Flush the input after each key hit?  (Noticeable when ranger lags)
set flushinput true

# Padding on the right when there's no preview?
# This allows you to click into the space to run the file.
set padding_right true

# Save bookmarks (used with mX and `X) instantly?
# This helps to synchronize bookmarks between multiple ranger
# instances but leads to *slight* performance loss.
# When false, bookmarks are saved when ranger is exited.
set autosave_bookmarks true

# You can display the "real" cumulative size of directories by using the
# command :get_cumulative_size or typing "dc".  The size is expensive to
# calculate and will not be updated automatically.  You can choose
# to update it automatically though by turning on this option:
set autoupdate_cumulative_size false

# Turning this on makes sense for screen readers:
set show_cursor false

# One of: size, natural, basename, atime, ctime, mtime, type, random
set sort natural

# Additional sorting options
set sort_reverse false
set sort_case_insensitive true
set sort_directories_first true
set sort_unicode false

# Enable this if key combinations with the Alt Key don't work for you.
# (Especially on xterm)
set xterm_alt_key false

# Whether to include bookmarks in cd command
set cd_bookmarks true

# Avoid previewing files larger than this size, in bytes.  Use a value of 0 to
# disable this feature.
set preview_max_size 0

# Add the highlighted file to the path in the titlebar
set show_selection_in_titlebar true

# The delay that ranger idly waits for user input, in milliseconds, with a
# resolution of 100ms.  Lower delay reduces lag between directory updates but
# increases CPU load.
set idle_delay 2000

# When the metadata manager module looks for metadata, should it only look for
# a ".metadata.json" file in the current directory, or do a deep search and
# check all directories above the current one as well?
set metadata_deep_search false

# Warn at startup if RANGER_LEVEL env var is greater than 0, in other words
# give a warning when you nest ranger in a subshell started by ranger.
# Special value "error" makes the warning more visible.
set nested_ranger_warning true

# ===================================================================
# == Local Options
# ===================================================================
# You can set local options that only affect a single directory.

# Examples:
# setlocal path=~/downloads sort mtime

# ===================================================================
# == Command Aliases in the Console
# ===================================================================

alias e    edit
alias q    quit
alias q!   quitall
alias qa   quitall
alias qall quitall
alias setl setlocal

alias filter     scout -prt
alias find       scout -aeit
alias mark       scout -mr
alias unmark     scout -Mr
alias search     scout -rs
alias search_inc scout -rts
alias travel     scout -aefiklst

# ===================================================================
# == Define keys for the browser
# ===================================================================

# Basic
map <C-x><C-c> quit!
map <C-x>k quit

map <C-x>R     reload_cwd
map <C-x><C-r> reset
map <C-l>      redraw_window
map <C-g>      chain abort; change_mode normal; mark_files all=True val=False

map <C-x>i display_file
map <C-h>  help
map <C-x>W display_log
map <C-x>w taskview_open

map <A-x>  console
map <A-!>  console shell%space
map <A-f> chain draw_possible_programs; console open_with%space

# Change the line mode
map <C-x>mf linemode filename
map <C-x>mi linemode fileinfo
map <C-x>mp linemode permissions
map <C-x>mt linemode metatitle

# Tagging / Marking
map <C-x>t<any> tag_toggle tag=%any
map <C-_>t      tag_remove
map <Space>     mark_files toggle=True
map <C-Space>   toggle_visual_mode

# For the nostalgics: Midnight Commander bindings
map <F1> help
map <F3> display_file
map <F4> edit
map <F5> copy
map <F6> cut
map <F7> console mkdir%space
map <F8> console delete
map <F10> exit

# Direction keys
map <UP>       move up=1
map <DOWN>     move down=1
map <LEFT>     move left=1
map <RIGHT>    move right=1
map <HOME>     move to=0
map <END>      move to=-1
map <PAGEDOWN> move down=1   pages=True
map <PAGEUP>   move up=1     pages=True
map <CR>       move right=1
#map <DELETE>   console delete
map <INSERT>   console touch%space

copymap <UP>       <C-p>
copymap <DOWN>     <C-n>
copymap <LEFT>     <C-b>
copymap <RIGHT>    <C-f>
copymap <HOME>     <A-LT>
copymap <END>      <A-GT>
copymap <PAGEDOWN> <A-v>
copymap <PAGEUP>   <C-v>

# Jumping around
map <C-u><C-space> history_go -1
map <A-}> move_parent 1
map <A-{> move_parent -1

map <C-x>gh cd ~
map <C-x>ge cd /etc
map <C-x>gu cd /usr
map <C-x>gd cd /dev
map <C-x>gl cd -r .
map <C-x>gL cd -r %f
map <C-x>go cd /opt
map <C-x>gv cd /var
map <C-x>gm cd /media
map <C-x>gM cd /mnt
map <C-x>gs cd /srv
map <C-x>gr cd /
map <C-x>gR eval fm.cd(ranger.RANGERDIR)
map <C-x>g/ cd /
map <C-x>g? cd /usr/share/doc/ranger

# External Programs
map <C-x><C-f>  edit
map <C-x>du shell -p du --max-depth=1 -h --apparent-size
map <C-x>dU shell -p du --max-depth=1 -h --apparent-size | sort -rh
map <C-x>wp shell -f echo -n %d/%f | xsel -i; xsel -o | xsel -i -b
map <C-x>wd shell -f echo -n %d    | xsel -i; xsel -o | xsel -i -b
map <C-x>wn shell -f echo -n %f    | xsel -i; xsel -o | xsel -i -b

# Filesystem Operations
map <C-x>= chmod

map <A-d>  console rename%space
map <C-e>  eval fm.open_console('rename ' + fm.thisfile.relative_path)
map <C-a>  eval fm.open_console('rename ' + fm.thisfile.relative_path, position=7)

map <C-y>y  paste
map <C-y>o  paste overwrite=True
map <C-y>l  paste_symlink relative=False
map <C-y>L  paste_symlink relative=True
map <C-y>hl paste_hardlink
map <C-y>ht paste_hardlinked_subtree

map <C-w>  cut
map <C-_>w uncut
map <C-x><C-w>a cut mode=add
map <C-x><C-w>r cut mode=remove

map <A-w>  copy
map <C-x><A-w>a copy mode=add
map <C-x><A-w>r copy mode=remove

# Searching
map <C-x>s console search_inc%space
map <C-s> search_next
map <C-r> search_next forward=False

# Tabs
#map <C-n>     tab_new ~
map <C-x>b    tab_move 1
map <A-Right> tab_move 1
map <A-Left>  tab_move -1
map <C-x><C-f> tab_new ~
map <C-_>k    tab_restore
map <a-1>     tab_open 1
map <a-2>     tab_open 2
map <a-3>     tab_open 3
map <a-4>     tab_open 4
map <a-5>     tab_open 5
map <a-6>     tab_open 6
map <a-7>     tab_open 7
map <a-8>     tab_open 8
map <a-9>     tab_open 9


# Sorting
map <C-x>or toggle_option sort_reverse
map <C-x>oz set sort=random
map <C-x>os chain set sort=size;      set sort_reverse=False
map <C-x>ob chain set sort=basename;  set sort_reverse=False
map <C-x>on chain set sort=natural;   set sort_reverse=False
map <C-x>om chain set sort=mtime;     set sort_reverse=False
map <C-x>oc chain set sort=ctime;     set sort_reverse=False
map <C-x>oa chain set sort=atime;     set sort_reverse=False
map <C-x>ot chain set sort=type;      set sort_reverse=False
map <C-x>oe chain set sort=extension; set sort_reverse=False

map <C-x>oS chain set sort=size;      set sort_reverse=True
map <C-x>oB chain set sort=basename;  set sort_reverse=True
map <C-x>oN chain set sort=natural;   set sort_reverse=True
map <C-x>oM chain set sort=mtime;     set sort_reverse=True
map <C-x>oC chain set sort=ctime;     set sort_reverse=True
map <C-x>oA chain set sort=atime;     set sort_reverse=True
map <C-x>oT chain set sort=type;      set sort_reverse=True
map <C-x>oE chain set sort=extension; set sort_reverse=True

map <C-x>dc get_cumulative_size

# Settings
map <C-x>zc    toggle_option collapse_preview
map <C-x>zd    toggle_option sort_directories_first
map <C-x>zh    toggle_option show_hidden
map <C-x>zi    toggle_option flushinput
map <C-x>zm    toggle_option mouse_enabled
map <C-x>zp    toggle_option preview_files
map <C-x>zP    toggle_option preview_directories
map <C-x>zs    toggle_option sort_case_insensitive
map <C-x>zu    toggle_option autoupdate_cumulative_size
map <C-x>zv    toggle_option use_preview_script
map <C-x>zf    console filter%space
map <C-x>nn    narrow

# Bookmarks
map <C-x>rb<any> enter_bookmark %any
map <C-x>rm<any> set_bookmark %any
map <C-x>ru<any> unset_bookmark %any

map <C-x>rb<bg>   draw_bookmarks
copymap <C-x>rb<bg>  <C-x>rm<bg> <C-x>ru<bg>

# Generate all the chmod bindings with some python help:
eval for arg in "rwxXst": cmd("map <C-x>+u{0} shell -f chmod u+{0} %s".format(arg))
eval for arg in "rwxXst": cmd("map <C-x>+g{0} shell -f chmod g+{0} %s".format(arg))
eval for arg in "rwxXst": cmd("map <C-x>+o{0} shell -f chmod o+{0} %s".format(arg))
eval for arg in "rwxXst": cmd("map <C-x>+a{0} shell -f chmod a+{0} %s".format(arg))
eval for arg in "rwxXst": cmd("map <C-x>+{0}  shell -f chmod u+{0} %s".format(arg))

eval for arg in "rwxXst": cmd("map <C-x>-u{0} shell -f chmod u-{0} %s".format(arg))
eval for arg in "rwxXst": cmd("map <C-x>-g{0} shell -f chmod g-{0} %s".format(arg))
eval for arg in "rwxXst": cmd("map <C-x>-o{0} shell -f chmod o-{0} %s".format(arg))
eval for arg in "rwxXst": cmd("map <C-x>-a{0} shell -f chmod a-{0} %s".format(arg))
eval for arg in "rwxXst": cmd("map <C-x>-{0}  shell -f chmod u-{0} %s".format(arg))

# Search for letters as you type them
#eval for arg in "abcdefghijklmnopqrstuvwxyz": cmd("map {0} console search_inc {0}".format(arg))

# ===================================================================
# == Define keys for the console
# ===================================================================
# Note: Unmapped keys are passed directly to the console.

# Basic
cmap <tab>   eval fm.ui.console.tab()
cmap <s-tab> eval fm.ui.console.tab(-1)
cmap <C-g>   eval fm.ui.console.close()
cmap <CR>    eval fm.ui.console.execute()
cmap <C-l>   redraw_window

copycmap <C-g> <esc>
copycmap <CR>  <C-j>

# Move around
cmap <up>    eval fm.ui.console.history_move(-1)
cmap <down>  eval fm.ui.console.history_move(1)
cmap <left>  eval fm.ui.console.move(left=1)
cmap <right> eval fm.ui.console.move(right=1)
cmap <home>  eval fm.ui.console.move(right=0, absolute=True)
cmap <end>   eval fm.ui.console.move(right=-1, absolute=True)

# Line Editing
cmap <backspace>  eval fm.ui.console.delete(-1)
cmap <delete>     eval fm.ui.console.delete(0)
cmap <C-w>        eval fm.ui.console.delete_word()
cmap <C-k>        eval fm.ui.console.delete_rest(1)
cmap <C-u>        eval fm.ui.console.delete_rest(-1)
cmap <C-y>        eval fm.ui.console.paste()

# And of course the emacs way
copycmap <up>        <C-p>
copycmap <down>      <C-n>
copycmap <left>      <C-b>
copycmap <right>     <C-f>
copycmap <home>      <C-a>
copycmap <end>       <C-e>
copycmap <delete>    <C-d>
copycmap <backspace> <C-h>

# Note: There are multiple ways to express backspaces.  <backspace> (code 263)
# and <backspace2> (code 127).  To be sure, use both.
copycmap <backspace> <backspace2>

# This special expression allows typing in numerals:
cmap <allow_quantifiers> false

# ===================================================================
# == Pager Keybindings
# ===================================================================

# Movement
pmap  <down>      pager_move  down=1
pmap  <up>        pager_move  up=1
pmap  <left>      pager_move  left=4
pmap  <right>     pager_move  right=4
pmap  <home>      pager_move  to=0
pmap  <end>       pager_move  to=-1
pmap  <pagedown>  pager_move  down=1.0  pages=True
pmap  <pageup>    pager_move  up=1.0    pages=True

copypmap <UP>       <C-p>
copypmap <DOWN>     <C-n> <CR>
copypmap <LEFT>     <C-b>
copypmap <RIGHT>    <C-f>
copypmap <HOME>     <A-LT>
copypmap <END>      <A-GT>
copypmap <PAGEDOWN> <C-F> <A-v> <Space>
copypmap <PAGEUP>   <C-B> <C-v>

# Basic
pmap     <C-l> redraw_window
pmap     <C-g> pager_close
copypmap <C-g> q Q i <F3>
pmap E      edit_file

# ===================================================================
# == Taskview Keybindings
# ===================================================================

# Movement
tmap <up>        taskview_move up=1
tmap <down>      taskview_move down=1
tmap <home>      taskview_move to=0
tmap <end>       taskview_move to=-1
tmap <pagedown>  taskview_move down=1.0  pages=True
tmap <pageup>    taskview_move up=1.0    pages=True
tmap <C-d>       taskview_move down=0.5  pages=True
tmap <C-u>       taskview_move up=0.5    pages=True

copytmap <UP>       k  <C-p>
copytmap <DOWN>     j  <C-n> <CR>
copytmap <HOME>     g
copytmap <END>      G
copytmap <C-u>      u
copytmap <PAGEDOWN> n  f  <C-F>  <Space>
copytmap <PAGEUP>   p  b  <C-B>

# Changing priority and deleting tasks
tmap <A-n>      eval -q fm.ui.taskview.task_move(-1)
tmap <A-p>      eval -q fm.ui.taskview.task_move(0)
tmap <C-d>      eval -q fm.ui.taskview.task_remove()
tmap <pagedown> eval -q fm.ui.taskview.task_move(-1)
tmap <pageup>   eval -q fm.ui.taskview.task_move(0)
tmap <delete>   eval -q fm.ui.taskview.task_remove()

# Basic
tmap <C-l> redraw_window
tmap <C-g> taskview_close<|MERGE_RESOLUTION|>--- conflicted
+++ resolved
@@ -131,15 +131,10 @@
 # Display files tags in all columns or only in main column?
 set display_tags_in_all_columns true
 
-<<<<<<< HEAD
 # Display the system date and time in the status bar?
 set display_time_in_status_bar false
 
-# Set a title for the window?
-=======
 # Set a title for the window? Updates both `WM_NAME` and `WM_ICON_NAME`
-# properties.
->>>>>>> 870435dd
 set update_title false
 
 # Set the tmux window-name to "ranger"?
