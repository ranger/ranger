# -*- coding: utf-8 -*-
# This file is part of ranger, the console file manager.
# This configuration file is licensed under the same terms as ranger.
# ===================================================================
#
# NOTE: If you copied this file to /etc/ranger/commands_full.py or
# ~/.config/ranger/commands_full.py, then it will NOT be loaded by ranger,
# and only serve as a reference.
#
# ===================================================================
# This file contains ranger's commands.
# It's all in python; lines beginning with # are comments.
#
# Note that additional commands are automatically generated from the methods
# of the class ranger.core.actions.Actions.
#
# You can customize commands in the files /etc/ranger/commands.py (system-wide)
# and ~/.config/ranger/commands.py (per user).
# They have the same syntax as this file.  In fact, you can just copy this
# file to ~/.config/ranger/commands_full.py with
# `ranger --copy-config=commands_full' and make your modifications, don't
# forget to rename it to commands.py.  You can also use
# `ranger --copy-config=commands' to copy a short sample commands.py that
# has everything you need to get started.
# But make sure you update your configs when you update ranger.
#
# ===================================================================
# Every class defined here which is a subclass of `Command' will be used as a
# command in ranger.  Several methods are defined to interface with ranger:
#   execute():   called when the command is executed.
#   cancel():    called when closing the console.
#   tab(tabnum): called when <TAB> is pressed.
#   quick():     called after each keypress.
#
# tab() argument tabnum is 1 for <TAB> and -1 for <S-TAB> by default
#
# The return values for tab() can be either:
#   None: There is no tab completion
#   A string: Change the console to this string
#   A list/tuple/generator: cycle through every item in it
#
# The return value for quick() can be:
#   False: Nothing happens
#   True: Execute the command afterwards
#
# The return value for execute() and cancel() doesn't matter.
#
# ===================================================================
# Commands have certain attributes and methods that facilitate parsing of
# the arguments:
#
# self.line: The whole line that was written in the console.
# self.args: A list of all (space-separated) arguments to the command.
# self.quantifier: If this command was mapped to the key "X" and
#      the user pressed 6X, self.quantifier will be 6.
# self.arg(n): The n-th argument, or an empty string if it doesn't exist.
# self.rest(n): The n-th argument plus everything that followed.  For example,
#      if the command was "search foo bar a b c", rest(2) will be "bar a b c"
# self.start(n): Anything before the n-th argument.  For example, if the
#      command was "search foo bar a b c", start(2) will be "search foo"
#
# ===================================================================
# And this is a little reference for common ranger functions and objects:
#
# self.fm: A reference to the "fm" object which contains most information
#      about ranger.
# self.fm.notify(string): Print the given string on the screen.
# self.fm.notify(string, bad=True): Print the given string in RED.
# self.fm.reload_cwd(): Reload the current working directory.
# self.fm.thisdir: The current working directory. (A File object.)
# self.fm.thisfile: The current file. (A File object too.)
# self.fm.thistab.get_selection(): A list of all selected files.
# self.fm.execute_console(string): Execute the string as a ranger command.
# self.fm.open_console(string): Open the console with the given string
#      already typed in for you.
# self.fm.move(direction): Moves the cursor in the given direction, which
#      can be something like down=3, up=5, right=1, left=1, to=6, ...
#
# File objects (for example self.fm.thisfile) have these useful attributes and
# methods:
#
# tfile.path: The path to the file.
# tfile.basename: The base name only.
# tfile.load_content(): Force a loading of the directories content (which
#      obviously works with directories only)
# tfile.is_directory: True/False depending on whether it's a directory.
#
# For advanced commands it is unavoidable to dive a bit into the source code
# of ranger.
# ===================================================================

from __future__ import (absolute_import, division, print_function)

from collections import deque
import os
import re

from ranger.api.commands import Command


class alias(Command):
    """:alias <newcommand> <oldcommand>

    Copies the oldcommand as newcommand.
    """

    context = 'browser'
    resolve_macros = False

    def execute(self):
        if not self.arg(1) or not self.arg(2):
            self.fm.notify('Syntax: alias <newcommand> <oldcommand>', bad=True)
            return

        self.fm.commands.alias(self.arg(1), self.rest(2))


class echo(Command):
    """:echo <text>

    Display the text in the statusbar.
    """

    def execute(self):
        self.fm.notify(self.rest(1))


class cd(Command):
    """:cd [-r] <path>

    The cd command changes the directory.
    If the path is a file, selects that file.
    The command 'cd -' is equivalent to typing ``.
    Using the option "-r" will get you to the real path.
    """

    def execute(self):
        if self.arg(1) == '-r':
            self.shift()
            destination = os.path.realpath(self.rest(1))
            if os.path.isfile(destination):
                self.fm.select_file(destination)
                return
        else:
            destination = self.rest(1)

        if not destination:
            destination = '~'

        if destination == '-':
            self.fm.enter_bookmark('`')
        else:
            self.fm.cd(destination)

    def _tab_args(self):
        # dest must be rest because path could contain spaces
        if self.arg(1) == '-r':
            start = self.start(2)
            dest = self.rest(2)
        else:
            start = self.start(1)
            dest = self.rest(1)

        if dest:
            head, tail = os.path.split(os.path.expanduser(dest))
            if head:
                dest_exp = os.path.join(os.path.normpath(head), tail)
            else:
                dest_exp = tail
        else:
            dest_exp = ''
        return (start, dest_exp, os.path.join(self.fm.thisdir.path, dest_exp),
                dest.endswith(os.path.sep))

    @staticmethod
    def _tab_paths(dest, dest_abs, ends_with_sep):
        if not dest:
            try:
                return next(os.walk(dest_abs))[1], dest_abs
            except (OSError, StopIteration):
                return [], ''

        if ends_with_sep:
            try:
                return [os.path.join(dest, path) for path in next(os.walk(dest_abs))[1]], ''
            except (OSError, StopIteration):
                return [], ''

        return None, None

    def _tab_match(self, path_user, path_file):
        if self.fm.settings.cd_tab_case == 'insensitive':
            path_user = path_user.lower()
            path_file = path_file.lower()
        elif self.fm.settings.cd_tab_case == 'smart' and path_user.islower():
            path_file = path_file.lower()
        return path_file.startswith(path_user)

    def _tab_normal(self, dest, dest_abs):
        dest_dir = os.path.dirname(dest)
        dest_base = os.path.basename(dest)

        try:
            dirnames = next(os.walk(os.path.dirname(dest_abs)))[1]
        except (OSError, StopIteration):
            return [], ''

        return [os.path.join(dest_dir, d) for d in dirnames if self._tab_match(dest_base, d)], ''

    def _tab_fuzzy_match(self, basepath, tokens):
        """ Find directories matching tokens recursively """
        if not tokens:
            tokens = ['']
        paths = [basepath]
        while True:
            token = tokens.pop()
            matches = []
            for path in paths:
                try:
                    directories = next(os.walk(path))[1]
                except (OSError, StopIteration):
                    continue
                matches += [os.path.join(path, d) for d in directories
                            if self._tab_match(token, d)]
            if not tokens or not matches:
                return matches
            paths = matches

        return None

    def _tab_fuzzy(self, dest, dest_abs):
        tokens = []
        basepath = dest_abs
        while True:
            basepath_old = basepath
            basepath, token = os.path.split(basepath)
            if basepath == basepath_old:
                break
            if os.path.isdir(basepath_old) and not token.startswith('.'):
                basepath = basepath_old
                break
            tokens.append(token)

        paths = self._tab_fuzzy_match(basepath, tokens)
        if not os.path.isabs(dest):
            paths_rel = self.fm.thisdir.path
            paths = [os.path.relpath(os.path.join(basepath, path), paths_rel)
                     for path in paths]
        else:
            paths_rel = ''
        return paths, paths_rel

    def tab(self, tabnum):
        from os.path import sep

        start, dest, dest_abs, ends_with_sep = self._tab_args()

        paths, paths_rel = self._tab_paths(dest, dest_abs, ends_with_sep)
        if paths is None:
            if self.fm.settings.cd_tab_fuzzy:
                paths, paths_rel = self._tab_fuzzy(dest, dest_abs)
            else:
                paths, paths_rel = self._tab_normal(dest, dest_abs)

        paths.sort()

        if self.fm.settings.cd_bookmarks:
            paths[0:0] = [
                os.path.relpath(v.path, paths_rel) if paths_rel else v.path
                for v in self.fm.bookmarks.dct.values() for path in paths
                if v.path.startswith(os.path.join(paths_rel, path) + sep)
            ]

        if not paths:
            return None
        if len(paths) == 1:
            return start + paths[0] + sep
        return [start + dirname + sep for dirname in paths]


class chain(Command):
    """:chain <command1>; <command2>; ...

    Calls multiple commands at once, separated by semicolons.
    """
    resolve_macros = False

    def execute(self):
        if not self.rest(1).strip():
            self.fm.notify('Syntax: chain <command1>; <command2>; ...', bad=True)
            return
        for command in [s.strip() for s in self.rest(1).split(";")]:
            self.fm.execute_console(command)


class shell(Command):
    escape_macros_for_shell = True

    def execute(self):
        if self.arg(1) and self.arg(1)[0] == '-':
            flags = self.arg(1)[1:]
            command = self.rest(2)
        else:
            flags = ''
            command = self.rest(1)

        if command:
            self.fm.execute_command(command, flags=flags)

    def tab(self, tabnum):
        from ranger.ext.get_executables import get_executables
        if self.arg(1) and self.arg(1)[0] == '-':
            command = self.rest(2)
        else:
            command = self.rest(1)
        start = self.line[0:len(self.line) - len(command)]

        try:
            position_of_last_space = command.rindex(" ")
        except ValueError:
            return (start + program + ' ' for program
                    in get_executables() if program.startswith(command))
        if position_of_last_space == len(command) - 1:
            selection = self.fm.thistab.get_selection()
            if len(selection) == 1:
                return self.line + selection[0].shell_escaped_basename + ' '
            return self.line + '%s '

        before_word, start_of_word = self.line.rsplit(' ', 1)
        return (before_word + ' ' + file.shell_escaped_basename
                for file in self.fm.thisdir.files or []
                if file.shell_escaped_basename.startswith(start_of_word))


class open_with(Command):

    def execute(self):
        app, flags, mode = self._get_app_flags_mode(self.rest(1))
        self.fm.execute_file(
            files=[f for f in self.fm.thistab.get_selection()],
            app=app,
            flags=flags,
            mode=mode)

    def tab(self, tabnum):
        return self._tab_through_executables()

    def _get_app_flags_mode(self, string):  # pylint: disable=too-many-branches,too-many-statements
        """Extracts the application, flags and mode from a string.

        examples:
        "mplayer f 1" => ("mplayer", "f", 1)
        "atool 4" => ("atool", "", 4)
        "p" => ("", "p", 0)
        "" => None
        """

        app = ''
        flags = ''
        mode = 0
        split = string.split()

        if len(split) == 1:
            part = split[0]
            if self._is_app(part):
                app = part
            elif self._is_flags(part):
                flags = part
            elif self._is_mode(part):
                mode = part

        elif len(split) == 2:
            part0 = split[0]
            part1 = split[1]

            if self._is_app(part0):
                app = part0
                if self._is_flags(part1):
                    flags = part1
                elif self._is_mode(part1):
                    mode = part1
            elif self._is_flags(part0):
                flags = part0
                if self._is_mode(part1):
                    mode = part1
            elif self._is_mode(part0):
                mode = part0
                if self._is_flags(part1):
                    flags = part1

        elif len(split) >= 3:
            part0 = split[0]
            part1 = split[1]
            part2 = split[2]

            if self._is_app(part0):
                app = part0
                if self._is_flags(part1):
                    flags = part1
                    if self._is_mode(part2):
                        mode = part2
                elif self._is_mode(part1):
                    mode = part1
                    if self._is_flags(part2):
                        flags = part2
            elif self._is_flags(part0):
                flags = part0
                if self._is_mode(part1):
                    mode = part1
            elif self._is_mode(part0):
                mode = part0
                if self._is_flags(part1):
                    flags = part1

        return app, flags, int(mode)

    def _is_app(self, arg):
        return not self._is_flags(arg) and not arg.isdigit()

    @staticmethod
    def _is_flags(arg):
        from ranger.core.runner import ALLOWED_FLAGS
        return all(x in ALLOWED_FLAGS for x in arg)

    @staticmethod
    def _is_mode(arg):
        return all(x in '0123456789' for x in arg)


class set_(Command):
    """:set <option name>=<python expression>

    Gives an option a new value.

    Use `:set <option>!` to toggle or cycle it, e.g. `:set flush_input!`
    """
    name = 'set'  # don't override the builtin set class

    def execute(self):
        name = self.arg(1)
        name, value, _, toggle = self.parse_setting_line_v2()
        if toggle:
            self.fm.toggle_option(name)
        else:
            self.fm.set_option_from_string(name, value)

    def tab(self, tabnum):  # pylint: disable=too-many-return-statements
        from ranger.gui.colorscheme import get_all_colorschemes
        name, value, name_done = self.parse_setting_line()
        settings = self.fm.settings
        if not name:
            return sorted(self.firstpart + setting for setting in settings)
        if not value and not name_done:
            return sorted(self.firstpart + setting for setting in settings
                          if setting.startswith(name))
        if not value:
            value_completers = {
                "colorscheme":
                # Cycle through colorschemes when name, but no value is specified
                lambda: sorted(self.firstpart + colorscheme for colorscheme
                               in get_all_colorschemes(self.fm)),

                "column_ratios":
                lambda: self.firstpart + ",".join(map(str, settings[name])),
            }

            def default_value_completer():
                return self.firstpart + str(settings[name])

            return value_completers.get(name, default_value_completer)()
        if bool in settings.types_of(name):
            if 'true'.startswith(value.lower()):
                return self.firstpart + 'True'
            if 'false'.startswith(value.lower()):
                return self.firstpart + 'False'
        # Tab complete colorscheme values if incomplete value is present
        if name == "colorscheme":
            return sorted(self.firstpart + colorscheme for colorscheme
                          in get_all_colorschemes(self.fm) if colorscheme.startswith(value))
        return None


class setlocal(set_):
    """:setlocal path=<regular expression> <option name>=<python expression>

    Gives an option a new value.
    """
    PATH_RE_DQUOTED = re.compile(r'^setlocal\s+path="(.*?)"')
    PATH_RE_SQUOTED = re.compile(r"^setlocal\s+path='(.*?)'")
    PATH_RE_UNQUOTED = re.compile(r'^path=(.*?)$')

    def _re_shift(self, match):
        if not match:
            return None
        path = os.path.expanduser(match.group(1))
        for _ in range(len(path.split())):
            self.shift()
        return path

    def execute(self):
        path = self._re_shift(self.PATH_RE_DQUOTED.match(self.line))
        if path is None:
            path = self._re_shift(self.PATH_RE_SQUOTED.match(self.line))
        if path is None:
            path = self._re_shift(self.PATH_RE_UNQUOTED.match(self.arg(1)))
        if path is None and self.fm.thisdir:
            path = self.fm.thisdir.path
        if not path:
            return

        name, value, _ = self.parse_setting_line()
        self.fm.set_option_from_string(name, value, localpath=path)


class setintag(set_):
    """:setintag <tag or tags> <option name>=<option value>

    Sets an option for directories that are tagged with a specific tag.
    """

    def execute(self):
        tags = self.arg(1)
        self.shift()
        name, value, _ = self.parse_setting_line()
        self.fm.set_option_from_string(name, value, tags=tags)


class default_linemode(Command):

    def execute(self):
        from ranger.container.fsobject import FileSystemObject

        if len(self.args) < 2:
            self.fm.notify(
                "Usage: default_linemode [path=<regexp> | tag=<tag(s)>] <linemode>", bad=True)

        # Extract options like "path=..." or "tag=..." from the command line
        arg1 = self.arg(1)
        method = "always"
        argument = None
        if arg1.startswith("path="):
            method = "path"
            argument = re.compile(arg1[5:])
            self.shift()
        elif arg1.startswith("tag="):
            method = "tag"
            argument = arg1[4:]
            self.shift()

        # Extract and validate the line mode from the command line
        lmode = self.rest(1)
        if lmode not in FileSystemObject.linemode_dict:
            self.fm.notify(
                "Invalid linemode: %s; should be %s" % (
                    lmode, "/".join(FileSystemObject.linemode_dict)),
                bad=True,
            )

        # Add the prepared entry to the fm.default_linemodes
        entry = [method, argument, lmode]
        self.fm.default_linemodes.appendleft(entry)

        # Redraw the columns
        if self.fm.ui.browser:
            for col in self.fm.ui.browser.columns:
                col.need_redraw = True

    def tab(self, tabnum):
        return (self.arg(0) + " " + lmode
                for lmode in self.fm.thisfile.linemode_dict.keys()
                if lmode.startswith(self.arg(1)))


class quit(Command):  # pylint: disable=redefined-builtin
    """:quit

    Closes the current tab, if there's more than one tab.
    Otherwise quits if there are no tasks in progress.
    """
    def _exit_no_work(self):
        if self.fm.loader.has_work():
            self.fm.notify('Not quitting: Tasks in progress: Use `quit!` to force quit')
        else:
            self.fm.exit()

    def execute(self):
        if len(self.fm.tabs) >= 2:
            self.fm.tab_close()
        else:
            self._exit_no_work()


class quit_bang(Command):
    """:quit!

    Closes the current tab, if there's more than one tab.
    Otherwise force quits immediately.
    """
    name = 'quit!'
    allow_abbrev = False

    def execute(self):
        if len(self.fm.tabs) >= 2:
            self.fm.tab_close()
        else:
            self.fm.exit()


class quitall(Command):
    """:quitall

    Quits if there are no tasks in progress.
    """
    def _exit_no_work(self):
        if self.fm.loader.has_work():
            self.fm.notify('Not quitting: Tasks in progress: Use `quitall!` to force quit')
        else:
            self.fm.exit()

    def execute(self):
        self._exit_no_work()


class quitall_bang(Command):
    """:quitall!

    Force quits immediately.
    """
    name = 'quitall!'
    allow_abbrev = False

    def execute(self):
        self.fm.exit()


class terminal(Command):
    """:terminal

    Spawns an "x-terminal-emulator" starting in the current directory.
    """

    def execute(self):
        from ranger.ext.get_executables import get_term
        self.fm.run(get_term(), flags='f')


class delete(Command):
    """:delete

    Tries to delete the selection or the files passed in arguments (if any).
    The arguments use a shell-like escaping.

    "Selection" is defined as all the "marked files" (by default, you
    can mark files with space or v). If there are no marked files,
    use the "current file" (where the cursor is)

    When attempting to delete non-empty directories or multiple
    marked files, it will require a confirmation.
    """

    allow_abbrev = False
    escape_macros_for_shell = True

    def execute(self):
        import shlex
        from functools import partial

        def is_directory_with_files(path):
            return os.path.isdir(path) and not os.path.islink(path) and len(os.listdir(path)) > 0

        if self.rest(1):
            files = shlex.split(self.rest(1))
            many_files = (len(files) > 1 or is_directory_with_files(files[0]))
        else:
            cwd = self.fm.thisdir
            tfile = self.fm.thisfile
            if not cwd or not tfile:
                self.fm.notify("Error: no file selected for deletion!", bad=True)
                return

            # relative_path used for a user-friendly output in the confirmation.
            files = [f.relative_path for f in self.fm.thistab.get_selection()]
            many_files = (cwd.marked_items or is_directory_with_files(tfile.path))

        confirm = self.fm.settings.confirm_on_delete
        if confirm != 'never' and (confirm != 'multiple' or many_files):
            self.fm.ui.console.ask(
                "Confirm deletion of: %s (y/N)" % ', '.join(files),
                partial(self._question_callback, files),
                ('n', 'N', 'y', 'Y'),
            )
        else:
            # no need for a confirmation, just delete
            self.fm.delete(files)

    def tab(self, tabnum):
        return self._tab_directory_content()

    def _question_callback(self, files, answer):
        if answer == 'y' or answer == 'Y':
            self.fm.delete(files)


class trash(Command):
    """:trash

    Tries to move the selection or the files passed in arguments (if any) to
    the trash, using rifle rules with label "trash".
    The arguments use a shell-like escaping.

    "Selection" is defined as all the "marked files" (by default, you
    can mark files with space or v). If there are no marked files,
    use the "current file" (where the cursor is)

    When attempting to trash non-empty directories or multiple
    marked files, it will require a confirmation.
    """

    allow_abbrev = False
    escape_macros_for_shell = True

    def execute(self):
        import shlex
        from functools import partial

        def is_directory_with_files(path):
            return os.path.isdir(path) and not os.path.islink(path) and len(os.listdir(path)) > 0

        if self.rest(1):
            files = shlex.split(self.rest(1))
            many_files = (len(files) > 1 or is_directory_with_files(files[0]))
        else:
            cwd = self.fm.thisdir
            tfile = self.fm.thisfile
            if not cwd or not tfile:
                self.fm.notify("Error: no file selected for deletion!", bad=True)
                return

            # relative_path used for a user-friendly output in the confirmation.
            files = [f.relative_path for f in self.fm.thistab.get_selection()]
            many_files = (cwd.marked_items or is_directory_with_files(tfile.path))

        confirm = self.fm.settings.confirm_on_delete
        if confirm != 'never' and (confirm != 'multiple' or many_files):
            self.fm.ui.console.ask(
                "Confirm deletion of: %s (y/N)" % ', '.join(files),
                partial(self._question_callback, files),
                ('n', 'N', 'y', 'Y'),
            )
        else:
            # no need for a confirmation, just delete
            self.fm.execute_file(files, label='trash')

    def tab(self, tabnum):
        return self._tab_directory_content()

    def _question_callback(self, files, answer):
        if answer == 'y' or answer == 'Y':
            self.fm.execute_file(files, label='trash')


class jump_non(Command):
    """:jump_non [-FLAGS...]

    Jumps to first non-directory if highlighted file is a directory and vice versa.

    Flags:
     -r    Jump in reverse order
     -w    Wrap around if reaching end of filelist
    """
    def __init__(self, *args, **kwargs):
        super(jump_non, self).__init__(*args, **kwargs)

        flags, _ = self.parse_flags()
        self._flag_reverse = 'r' in flags
        self._flag_wrap = 'w' in flags

    @staticmethod
    def _non(fobj, is_directory):
        return fobj.is_directory if not is_directory else not fobj.is_directory

    def execute(self):
        tfile = self.fm.thisfile
        passed = False
        found_before = None
        found_after = None
        for fobj in self.fm.thisdir.files[::-1] if self._flag_reverse else self.fm.thisdir.files:
            if fobj.path == tfile.path:
                passed = True
                continue

            if passed:
                if self._non(fobj, tfile.is_directory):
                    found_after = fobj.path
                    break
            elif not found_before and self._non(fobj, tfile.is_directory):
                found_before = fobj.path

        if found_after:
            self.fm.select_file(found_after)
        elif self._flag_wrap and found_before:
            self.fm.select_file(found_before)


class mark_tag(Command):
    """:mark_tag [<tags>]

    Mark all tags that are tagged with either of the given tags.
    When leaving out the tag argument, all tagged files are marked.
    """
    do_mark = True

    def execute(self):
        cwd = self.fm.thisdir
        tags = self.rest(1).replace(" ", "")
        if not self.fm.tags or not cwd.files:
            return
        for fileobj in cwd.files:
            try:
                tag = self.fm.tags.tags[fileobj.realpath]
            except KeyError:
                continue
            if not tags or tag in tags:
                cwd.mark_item(fileobj, val=self.do_mark)
        self.fm.ui.status.need_redraw = True
        self.fm.ui.need_redraw = True


class console(Command):
    """:console <command>

    Open the console with the given command.
    """

    def execute(self):
        position = None
        if self.arg(1)[0:2] == '-p':
            try:
                position = int(self.arg(1)[2:])
            except ValueError:
                pass
            else:
                self.shift()
        self.fm.open_console(self.rest(1), position=position)


class load_copy_buffer(Command):
    """:load_copy_buffer

    Load the copy buffer from datadir/copy_buffer
    """
    copy_buffer_filename = 'copy_buffer'

    def execute(self):
        import sys
        from ranger.container.file import File
        from os.path import exists
        fname = self.fm.datapath(self.copy_buffer_filename)
        unreadable = IOError if sys.version_info[0] < 3 else OSError
        try:
            fobj = open(fname, 'r')
        except unreadable:
            return self.fm.notify(
                "Cannot open %s" % (fname or self.copy_buffer_filename), bad=True)

        self.fm.copy_buffer = set(File(g)
                                  for g in fobj.read().split("\n") if exists(g))
        fobj.close()
        self.fm.ui.redraw_main_column()
        return None


class save_copy_buffer(Command):
    """:save_copy_buffer

    Save the copy buffer to datadir/copy_buffer
    """
    copy_buffer_filename = 'copy_buffer'

    def execute(self):
        import sys
        fname = None
        fname = self.fm.datapath(self.copy_buffer_filename)
        unwritable = IOError if sys.version_info[0] < 3 else OSError
        try:
            fobj = open(fname, 'w')
        except unwritable:
            return self.fm.notify("Cannot open %s" %
                                  (fname or self.copy_buffer_filename), bad=True)
        fobj.write("\n".join(fobj.path for fobj in self.fm.copy_buffer))
        fobj.close()
        return None


class unmark_tag(mark_tag):
    """:unmark_tag [<tags>]

    Unmark all tags that are tagged with either of the given tags.
    When leaving out the tag argument, all tagged files are unmarked.
    """
    do_mark = False


class mkdir(Command):
    """:mkdir <dirname>

    Creates a directory with the name <dirname>.
    """

    def execute(self):
        from os.path import join, expanduser, lexists
        from os import makedirs

        dirname = join(self.fm.thisdir.path, expanduser(self.rest(1)))
        if not lexists(dirname):
            makedirs(dirname)
        else:
            self.fm.notify("file/directory exists!", bad=True)

    def tab(self, tabnum):
        return self._tab_directory_content()


class touch(Command):
    """:touch <fname>

    Creates a file with the name <fname>.
    """

    def execute(self):
        from os.path import join, expanduser, lexists

        fname = join(self.fm.thisdir.path, expanduser(self.rest(1)))
        if not lexists(fname):
            open(fname, 'a').close()
        else:
            self.fm.notify("file/directory exists!", bad=True)

    def tab(self, tabnum):
        return self._tab_directory_content()


class edit(Command):
    """:edit <filename>

    Opens the specified file in vim
    """

    def execute(self):
        if not self.arg(1):
            self.fm.edit_file(self.fm.thisfile.path)
        else:
            self.fm.edit_file(self.rest(1))

    def tab(self, tabnum):
        return self._tab_directory_content()


class eval_(Command):
    """:eval [-q] <python code>

    Evaluates the python code.
    `fm' is a reference to the FM instance.
    To display text, use the function `p'.

    Examples:
    :eval fm
    :eval len(fm.directories)
    :eval p("Hello World!")
    """
    name = 'eval'
    resolve_macros = False

    def execute(self):
        # The import is needed so eval() can access the ranger module
        import ranger  # NOQA pylint: disable=unused-import,unused-variable
        if self.arg(1) == '-q':
            code = self.rest(2)
            quiet = True
        else:
            code = self.rest(1)
            quiet = False
        global cmd, fm, p, quantifier  # pylint: disable=invalid-name,global-variable-undefined
        fm = self.fm
        cmd = self.fm.execute_console
        p = fm.notify
        quantifier = self.quantifier
        try:
            try:
                result = eval(code)  # pylint: disable=eval-used
            except SyntaxError:
                exec(code)  # pylint: disable=exec-used
            else:
                if result and not quiet:
                    p(result)
        except Exception as err:  # pylint: disable=broad-except
            fm.notify("The error `%s` was caused by evaluating the "
                      "following code: `%s`" % (err, code), bad=True)


class rename(Command):
    """:rename <newname>

    Changes the name of the currently highlighted file to <newname>
    """

    def execute(self):
        from ranger.container.file import File
        from os import access

        new_name = self.rest(1)

        if not new_name:
            return self.fm.notify('Syntax: rename <newname>', bad=True)

        if new_name == self.fm.thisfile.relative_path:
            return None

        if access(new_name, os.F_OK):
            return self.fm.notify("Can't rename: file already exists!", bad=True)

        if self.fm.rename(self.fm.thisfile, new_name):
            file_new = File(new_name)
            self.fm.bookmarks.update_path(self.fm.thisfile.path, file_new)
            self.fm.tags.update_path(self.fm.thisfile.path, file_new.path)
            self.fm.thisdir.pointed_obj = file_new
            self.fm.thisfile = file_new

        return None

    def tab(self, tabnum):
        return self._tab_directory_content()


class rename_append(Command):
    """:rename_append [-FLAGS...]

    Opens the console with ":rename <current file>" with the cursor positioned
    before the file extension.

    Flags:
     -a    Position before all extensions
     -r    Remove everything before extensions
    """
    def __init__(self, *args, **kwargs):
        super(rename_append, self).__init__(*args, **kwargs)

        flags, _ = self.parse_flags()
        self._flag_ext_all = 'a' in flags
        self._flag_remove = 'r' in flags

    def execute(self):
        from ranger import MACRO_DELIMITER, MACRO_DELIMITER_ESC

        tfile = self.fm.thisfile
        relpath = tfile.relative_path.replace(MACRO_DELIMITER, MACRO_DELIMITER_ESC)
        basename = tfile.basename.replace(MACRO_DELIMITER, MACRO_DELIMITER_ESC)

        if basename.find('.') <= 0 or os.path.isdir(relpath):
            self.fm.open_console('rename ' + relpath)
            return

        if self._flag_ext_all:
            pos_ext = re.search(r'[^.]+', basename).end(0)
        else:
            pos_ext = basename.rindex('.')
        pos = len(relpath) - len(basename) + pos_ext

        if self._flag_remove:
            relpath = relpath[:-len(basename)] + basename[pos_ext:]
            pos -= pos_ext

        self.fm.open_console('rename ' + relpath, position=(7 + pos))


class chmod(Command):
    """:chmod <octal number>

    Sets the permissions of the selection to the octal number.

    The octal number is between 0 and 777. The digits specify the
    permissions for the user, the group and others.

    A 1 permits execution, a 2 permits writing, a 4 permits reading.
    Add those numbers to combine them. So a 7 permits everything.
    """

    def execute(self):
        mode_str = self.rest(1)
        if not mode_str:
            if self.quantifier is None:
                self.fm.notify("Syntax: chmod <octal number> "
                               "or specify a quantifier", bad=True)
                return
            mode_str = str(self.quantifier)

        try:
            mode = int(mode_str, 8)
            if mode < 0 or mode > 0o777:
                raise ValueError
        except ValueError:
            self.fm.notify("Need an octal number between 0 and 777!", bad=True)
            return

        for fobj in self.fm.thistab.get_selection():
            try:
                os.chmod(fobj.path, mode)
            except OSError as ex:
                self.fm.notify(ex)

        # reloading directory.  maybe its better to reload the selected
        # files only.
        self.fm.thisdir.content_outdated = True


class bulkrename(Command):
    """:bulkrename

    This command opens a list of selected files in an external editor.
    After you edit and save the file, it will generate a shell script
    which does bulk renaming according to the changes you did in the file.

    This shell script is opened in an editor for you to review.
    After you close it, it will be executed.
    """

    def execute(self):
        # pylint: disable=too-many-locals,too-many-statements,too-many-branches
        import sys
        import tempfile
        from ranger.container.file import File
        from ranger.ext.shell_escape import shell_escape as esc
        py3 = sys.version_info[0] >= 3

        # Create and edit the file list
        filenames = [f.relative_path for f in self.fm.thistab.get_selection()]
        with tempfile.NamedTemporaryFile(delete=False) as listfile:
            listpath = listfile.name
            if py3:
                listfile.write("\n".join(filenames).encode(
                    encoding="utf-8", errors="surrogateescape"))
            else:
                listfile.write("\n".join(filenames))
        self.fm.execute_file([File(listpath)], app='editor')
        with (open(listpath, 'r', encoding="utf-8", errors="surrogateescape") if
              py3 else open(listpath, 'r')) as listfile:
            new_filenames = listfile.read().split("\n")
        os.unlink(listpath)
        if all(a == b for a, b in zip(filenames, new_filenames)):
            self.fm.notify("No renaming to be done!")
            return

        # Generate script
<<<<<<< HEAD
        cmdfile = tempfile.NamedTemporaryFile()
        script_lines = []
        script_lines.append("# This file will be executed when you close the"
                            " editor.")
        script_lines.append("# Please double-check everything, clear the file"
                            " to abort.")
        new_dirs = []
        for old, new in zip(filenames, new_filenames):
            if old != new:
                basepath, _ = os.path.split(new)
                if (basepath and basepath not in new_dirs
                        and not os.path.isdir(basepath)):
                    script_lines.append("mkdir -vp -- {dir}".format(
                        dir=esc(basepath)))
                    new_dirs.append(basepath)
                script_lines.append("mv -vi -- {old} {new}".format(
                    old=esc(old), new=esc(new)))
        # Make sure not to forget the ending newline
        script_content = "\n".join(script_lines) + "\n"
        if py3:
            cmdfile.write(script_content.encode("utf-8"))
        else:
            cmdfile.write(script_content)
        cmdfile.flush()

        # Open the script and let the user review it, then check if the script
        # was modified by the user
        self.fm.execute_file([File(cmdfile.name)], app='editor')
        cmdfile.seek(0)
        script_was_edited = (script_content != cmdfile.read())

        # Do the renaming
        self.fm.run(['/bin/sh', cmdfile.name], flags='w')
        cmdfile.close()
=======
        with tempfile.NamedTemporaryFile() as cmdfile:
            script_lines = []
            script_lines.append("# This file will be executed when you close"
                                " the editor.")
            script_lines.append("# Please double-check everything, clear the"
                                " file to abort.")
            new_dirs = []
            for old, new in zip(filenames, new_filenames):
                if old != new:
                    basepath, _ = os.path.split(new)
                    if (basepath is not None and basepath not in new_dirs
                            and not os.path.isdir(basepath)):
                        script_lines.append("mkdir -vp -- {dir}".format(
                            dir=esc(basepath)))
                        new_dirs.append(basepath)
                    script_lines.append("mv -vi -- {old} {new}".format(
                        old=esc(old), new=esc(new)))
            # Make sure not to forget the ending newline
            script_content = "\n".join(script_lines) + "\n"
            if py3:
                cmdfile.write(script_content.encode(encoding="utf-8",
                                                    errors="surrogateescape"))
            else:
                cmdfile.write(script_content)
            cmdfile.flush()

            # Open the script and let the user review it, then check if the
            # script was modified by the user
            self.fm.execute_file([File(cmdfile.name)], app='editor')
            cmdfile.seek(0)
            script_was_edited = (script_content != cmdfile.read())

            # Do the renaming
            self.fm.run(['/bin/sh', cmdfile.name], flags='w')
>>>>>>> fa419cef

        # Retag the files, but only if the script wasn't changed during review,
        # because only then we know which are the source and destination files.
        if not script_was_edited:
            tags_changed = False
            for old, new in zip(filenames, new_filenames):
                if old != new:
                    oldpath = self.fm.thisdir.path + '/' + old
                    newpath = self.fm.thisdir.path + '/' + new
                    if oldpath in self.fm.tags:
                        old_tag = self.fm.tags.tags[oldpath]
                        self.fm.tags.remove(oldpath)
                        self.fm.tags.tags[newpath] = old_tag
                        tags_changed = True
            if tags_changed:
                self.fm.tags.dump()
        else:
            fm.notify("files have not been retagged")


class relink(Command):
    """:relink <newpath>

    Changes the linked path of the currently highlighted symlink to <newpath>
    """

    def execute(self):
        new_path = self.rest(1)
        tfile = self.fm.thisfile

        if not new_path:
            return self.fm.notify('Syntax: relink <newpath>', bad=True)

        if not tfile.is_link:
            return self.fm.notify('%s is not a symlink!' % tfile.relative_path, bad=True)

        if new_path == os.readlink(tfile.path):
            return None

        try:
            os.remove(tfile.path)
            os.symlink(new_path, tfile.path)
        except OSError as err:
            self.fm.notify(err)

        self.fm.reset()
        self.fm.thisdir.pointed_obj = tfile
        self.fm.thisfile = tfile

        return None

    def tab(self, tabnum):
        if not self.rest(1):
            return self.line + os.readlink(self.fm.thisfile.path)
        return self._tab_directory_content()


class help_(Command):
    """:help

    Display ranger's manual page.
    """
    name = 'help'

    def execute(self):
        def callback(answer):
            if answer == "q":
                return
            elif answer == "m":
                self.fm.display_help()
            elif answer == "c":
                self.fm.dump_commands()
            elif answer == "k":
                self.fm.dump_keybindings()
            elif answer == "s":
                self.fm.dump_settings()

        self.fm.ui.console.ask(
            "View [m]an page, [k]ey bindings, [c]ommands or [s]ettings? (press q to abort)",
            callback,
            list("mqkcs")
        )


class copymap(Command):
    """:copymap <keys> <newkeys1> [<newkeys2>...]

    Copies a "browser" keybinding from <keys> to <newkeys>
    """
    context = 'browser'

    def execute(self):
        if not self.arg(1) or not self.arg(2):
            return self.fm.notify("Not enough arguments", bad=True)

        for arg in self.args[2:]:
            self.fm.ui.keymaps.copy(self.context, self.arg(1), arg)

        return None


class copypmap(copymap):
    """:copypmap <keys> <newkeys1> [<newkeys2>...]

    Copies a "pager" keybinding from <keys> to <newkeys>
    """
    context = 'pager'


class copycmap(copymap):
    """:copycmap <keys> <newkeys1> [<newkeys2>...]

    Copies a "console" keybinding from <keys> to <newkeys>
    """
    context = 'console'


class copytmap(copymap):
    """:copytmap <keys> <newkeys1> [<newkeys2>...]

    Copies a "taskview" keybinding from <keys> to <newkeys>
    """
    context = 'taskview'


class unmap(Command):
    """:unmap <keys> [<keys2>, ...]

    Remove the given "browser" mappings
    """
    context = 'browser'

    def execute(self):
        for arg in self.args[1:]:
            self.fm.ui.keymaps.unbind(self.context, arg)


class uncmap(unmap):
    """:uncmap <keys> [<keys2>, ...]

    Remove the given "console" mappings
    """
    context = 'console'


class cunmap(uncmap):
    """:cunmap <keys> [<keys2>, ...]

    Remove the given "console" mappings

    DEPRECATED in favor of uncmap.
    """

    def execute(self):
        self.fm.notify("cunmap is deprecated in favor of uncmap!")
        super(cunmap, self).execute()


class unpmap(unmap):
    """:unpmap <keys> [<keys2>, ...]

    Remove the given "pager" mappings
    """
    context = 'pager'


class punmap(unpmap):
    """:punmap <keys> [<keys2>, ...]

    Remove the given "pager" mappings

    DEPRECATED in favor of unpmap.
    """

    def execute(self):
        self.fm.notify("punmap is deprecated in favor of unpmap!")
        super(punmap, self).execute()


class untmap(unmap):
    """:untmap <keys> [<keys2>, ...]

    Remove the given "taskview" mappings
    """
    context = 'taskview'


class tunmap(untmap):
    """:tunmap <keys> [<keys2>, ...]

    Remove the given "taskview" mappings

    DEPRECATED in favor of untmap.
    """

    def execute(self):
        self.fm.notify("tunmap is deprecated in favor of untmap!")
        super(tunmap, self).execute()


class map_(Command):
    """:map <keysequence> <command>

    Maps a command to a keysequence in the "browser" context.

    Example:
    map j move down
    map J move down 10
    """
    name = 'map'
    context = 'browser'
    resolve_macros = False

    def execute(self):
        if not self.arg(1) or not self.arg(2):
            self.fm.notify("Syntax: {0} <keysequence> <command>".format(self.get_name()), bad=True)
            return

        self.fm.ui.keymaps.bind(self.context, self.arg(1), self.rest(2))


class cmap(map_):
    """:cmap <keysequence> <command>

    Maps a command to a keysequence in the "console" context.

    Example:
    cmap <ESC> console_close
    cmap <C-x> console_type test
    """
    context = 'console'


class tmap(map_):
    """:tmap <keysequence> <command>

    Maps a command to a keysequence in the "taskview" context.
    """
    context = 'taskview'


class pmap(map_):
    """:pmap <keysequence> <command>

    Maps a command to a keysequence in the "pager" context.
    """
    context = 'pager'


class scout(Command):
    """:scout [-FLAGS...] <pattern>

    Swiss army knife command for searching, traveling and filtering files.

    Flags:
     -a    Automatically open a file on unambiguous match
     -e    Open the selected file when pressing enter
     -f    Filter files that match the current search pattern
     -g    Interpret pattern as a glob pattern
     -i    Ignore the letter case of the files
     -k    Keep the console open when changing a directory with the command
     -l    Letter skipping; e.g. allow "rdme" to match the file "readme"
     -m    Mark the matching files after pressing enter
     -M    Unmark the matching files after pressing enter
     -p    Permanent filter: hide non-matching files after pressing enter
     -r    Interpret pattern as a regular expression pattern
     -s    Smart case; like -i unless pattern contains upper case letters
     -t    Apply filter and search pattern as you type
     -v    Inverts the match

    Multiple flags can be combined.  For example, ":scout -gpt" would create
    a :filter-like command using globbing.
    """
    # pylint: disable=bad-whitespace
    AUTO_OPEN     = 'a'
    OPEN_ON_ENTER = 'e'
    FILTER        = 'f'
    SM_GLOB       = 'g'
    IGNORE_CASE   = 'i'
    KEEP_OPEN     = 'k'
    SM_LETTERSKIP = 'l'
    MARK          = 'm'
    UNMARK        = 'M'
    PERM_FILTER   = 'p'
    SM_REGEX      = 'r'
    SMART_CASE    = 's'
    AS_YOU_TYPE   = 't'
    INVERT        = 'v'
    # pylint: enable=bad-whitespace

    def __init__(self, *args, **kwargs):
        super(scout, self).__init__(*args, **kwargs)
        self._regex = None
        self.flags, self.pattern = self.parse_flags()

    def execute(self):  # pylint: disable=too-many-branches
        thisdir = self.fm.thisdir
        flags = self.flags
        pattern = self.pattern
        regex = self._build_regex()
        count = self._count(move=True)

        self.fm.thistab.last_search = regex
        self.fm.set_search_method(order="search")

        if (self.MARK in flags or self.UNMARK in flags) and thisdir.files:
            value = flags.find(self.MARK) > flags.find(self.UNMARK)
            if self.FILTER in flags:
                for fobj in thisdir.files:
                    thisdir.mark_item(fobj, value)
            else:
                for fobj in thisdir.files:
                    if regex.search(fobj.relative_path):
                        thisdir.mark_item(fobj, value)

        if self.PERM_FILTER in flags:
            thisdir.filter = regex if pattern else None

        # clean up:
        self.cancel()

        if self.OPEN_ON_ENTER in flags or \
                (self.AUTO_OPEN in flags and count == 1):
            if pattern == '..':
                self.fm.cd(pattern)
            else:
                self.fm.move(right=1)
                if self.quickly_executed:
                    self.fm.block_input(0.5)

        if self.KEEP_OPEN in flags and thisdir != self.fm.thisdir:
            # reopen the console:
            if not pattern:
                self.fm.open_console(self.line)
            else:
                self.fm.open_console(self.line[0:-len(pattern)])

        if self.quickly_executed and thisdir != self.fm.thisdir and pattern != "..":
            self.fm.block_input(0.5)

    def cancel(self):
        self.fm.thisdir.temporary_filter = None
        self.fm.thisdir.refilter()

    def quick(self):
        asyoutype = self.AS_YOU_TYPE in self.flags
        if self.FILTER in self.flags:
            self.fm.thisdir.temporary_filter = self._build_regex()
        if self.PERM_FILTER in self.flags and asyoutype:
            self.fm.thisdir.filter = self._build_regex()
        if self.FILTER in self.flags or self.PERM_FILTER in self.flags:
            self.fm.thisdir.refilter()
        if self._count(move=asyoutype) == 1 and self.AUTO_OPEN in self.flags:
            return True
        return False

    def tab(self, tabnum):
        self._count(move=True, offset=tabnum)

    def _build_regex(self):
        if self._regex is not None:
            return self._regex

        frmat = "%s"
        flags = self.flags
        pattern = self.pattern

        if pattern == ".":
            return re.compile("")

        # Handle carets at start and dollar signs at end separately
        if pattern.startswith('^'):
            pattern = pattern[1:]
            frmat = "^" + frmat
        if pattern.endswith('$'):
            pattern = pattern[:-1]
            frmat += "$"

        # Apply one of the search methods
        if self.SM_REGEX in flags:
            regex = pattern
        elif self.SM_GLOB in flags:
            regex = re.escape(pattern).replace("\\*", ".*").replace("\\?", ".")
        elif self.SM_LETTERSKIP in flags:
            regex = ".*".join(re.escape(c) for c in pattern)
        else:
            regex = re.escape(pattern)

        regex = frmat % regex

        # Invert regular expression if necessary
        if self.INVERT in flags:
            regex = "^(?:(?!%s).)*$" % regex

        # Compile Regular Expression
        # pylint: disable=no-member
        options = re.UNICODE
        if self.IGNORE_CASE in flags or self.SMART_CASE in flags and \
                pattern.islower():
            options |= re.IGNORECASE
        # pylint: enable=no-member
        try:
            self._regex = re.compile(regex, options)
        except re.error:
            self._regex = re.compile("")
        return self._regex

    def _count(self, move=False, offset=0):
        count = 0
        cwd = self.fm.thisdir
        pattern = self.pattern

        if not pattern or not cwd.files:
            return 0
        if pattern == '.':
            return 0
        if pattern == '..':
            return 1

        deq = deque(cwd.files)
        deq.rotate(-cwd.pointer - offset)
        i = offset
        regex = self._build_regex()
        for fsobj in deq:
            if regex.search(fsobj.relative_path):
                count += 1
                if move and count == 1:
                    cwd.move(to=(cwd.pointer + i) % len(cwd.files))
                    self.fm.thisfile = cwd.pointed_obj
            if count > 1:
                return count
            i += 1

        return count == 1


class narrow(Command):
    """
    :narrow

    Show only the files selected right now. If no files are selected,
    disable narrowing.
    """
    def execute(self):
        if self.fm.thisdir.marked_items:
            selection = [f.basename for f in self.fm.thistab.get_selection()]
            self.fm.thisdir.narrow_filter = selection
        else:
            self.fm.thisdir.narrow_filter = None
        self.fm.thisdir.refilter()


class filter_inode_type(Command):
    """
    :filter_inode_type [dfl]

    Displays only the files of specified inode type. Parameters
    can be combined.

        d display directories
        f display files
        l display links
    """

    def execute(self):
        if not self.arg(1):
            self.fm.thisdir.inode_type_filter = ""
        else:
            self.fm.thisdir.inode_type_filter = self.arg(1)
        self.fm.thisdir.refilter()


class filter_stack(Command):
    """
    :filter_stack ...

    Manages the filter stack.

        filter_stack add FILTER_TYPE ARGS...
        filter_stack pop
        filter_stack decompose
        filter_stack rotate [N=1]
        filter_stack clear
        filter_stack show
    """
    def execute(self):
        from ranger.core.filter_stack import SIMPLE_FILTERS, FILTER_COMBINATORS

        subcommand = self.arg(1)

        if subcommand == "add":
            try:
                self.fm.thisdir.filter_stack.append(
                    SIMPLE_FILTERS[self.arg(2)](self.rest(3))
                )
            except KeyError:
                FILTER_COMBINATORS[self.arg(2)](self.fm.thisdir.filter_stack)
        elif subcommand == "pop":
            self.fm.thisdir.filter_stack.pop()
        elif subcommand == "decompose":
            inner_filters = self.fm.thisdir.filter_stack.pop().decompose()
            if inner_filters:
                self.fm.thisdir.filter_stack.extend(inner_filters)
        elif subcommand == "clear":
            self.fm.thisdir.filter_stack = []
        elif subcommand == "rotate":
            rotate_by = int(self.arg(2) or 1)
            self.fm.thisdir.filter_stack = (
                self.fm.thisdir.filter_stack[-rotate_by:]
                + self.fm.thisdir.filter_stack[:-rotate_by]
            )
        elif subcommand == "show":
            stack = list(map(str, self.fm.thisdir.filter_stack))
            pager = self.fm.ui.open_pager()
            pager.set_source(["Filter stack: "] + stack)
            pager.move(to=100, percentage=True)
            return
        else:
            self.fm.notify(
                "Unknown subcommand: {}".format(subcommand),
                bad=True
            )
            return

        self.fm.thisdir.refilter()


class grep(Command):
    """:grep <string>

    Looks for a string in all marked files or directories
    """

    def execute(self):
        if self.rest(1):
            action = ['grep', '--line-number']
            action.extend(['-e', self.rest(1), '-r'])
            action.extend(f.path for f in self.fm.thistab.get_selection())
            self.fm.execute_command(action, flags='p')


class flat(Command):
    """
    :flat <level>

    Flattens the directory view up to the specified level.

        -1 fully flattened
         0 remove flattened view
    """

    def execute(self):
        try:
            level_str = self.rest(1)
            level = int(level_str)
        except ValueError:
            level = self.quantifier
        if level is None:
            self.fm.notify("Syntax: flat <level>", bad=True)
            return
        if level < -1:
            self.fm.notify("Need an integer number (-1, 0, 1, ...)", bad=True)
        self.fm.thisdir.unload()
        self.fm.thisdir.flat = level
        self.fm.thisdir.load_content()


class reset_previews(Command):
    """:reset_previews

    Reset the file previews.
    """
    def execute(self):
        self.fm.previews = {}
        self.fm.ui.need_redraw = True


# Version control commands
# --------------------------------


class stage(Command):
    """
    :stage

    Stage selected files for the corresponding version control system
    """

    def execute(self):
        from ranger.ext.vcs import VcsError

        if self.fm.thisdir.vcs and self.fm.thisdir.vcs.track:
            filelist = [f.path for f in self.fm.thistab.get_selection()]
            try:
                self.fm.thisdir.vcs.action_add(filelist)
            except VcsError as ex:
                self.fm.notify('Unable to stage files: {0}'.format(ex))
            self.fm.ui.vcsthread.process(self.fm.thisdir)
        else:
            self.fm.notify('Unable to stage files: Not in repository')


class unstage(Command):
    """
    :unstage

    Unstage selected files for the corresponding version control system
    """

    def execute(self):
        from ranger.ext.vcs import VcsError

        if self.fm.thisdir.vcs and self.fm.thisdir.vcs.track:
            filelist = [f.path for f in self.fm.thistab.get_selection()]
            try:
                self.fm.thisdir.vcs.action_reset(filelist)
            except VcsError as ex:
                self.fm.notify('Unable to unstage files: {0}'.format(ex))
            self.fm.ui.vcsthread.process(self.fm.thisdir)
        else:
            self.fm.notify('Unable to unstage files: Not in repository')

# Metadata commands
# --------------------------------


class prompt_metadata(Command):
    """
    :prompt_metadata <key1> [<key2> [<key3> ...]]

    Prompt the user to input metadata for multiple keys in a row.
    """

    _command_name = "meta"
    _console_chain = None

    def execute(self):
        prompt_metadata._console_chain = self.args[1:]
        self._process_command_stack()

    def _process_command_stack(self):
        if prompt_metadata._console_chain:
            key = prompt_metadata._console_chain.pop()
            self._fill_console(key)
        else:
            for col in self.fm.ui.browser.columns:
                col.need_redraw = True

    def _fill_console(self, key):
        metadata = self.fm.metadata.get_metadata(self.fm.thisfile.path)
        if key in metadata and metadata[key]:
            existing_value = metadata[key]
        else:
            existing_value = ""
        text = "%s %s %s" % (self._command_name, key, existing_value)
        self.fm.open_console(text, position=len(text))


class meta(prompt_metadata):
    """
    :meta <key> [<value>]

    Change metadata of a file.  Deletes the key if value is empty.
    """

    def execute(self):
        key = self.arg(1)
        update_dict = dict()
        update_dict[key] = self.rest(2)
        selection = self.fm.thistab.get_selection()
        for fobj in selection:
            self.fm.metadata.set_metadata(fobj.path, update_dict)
        self._process_command_stack()

    def tab(self, tabnum):
        key = self.arg(1)
        metadata = self.fm.metadata.get_metadata(self.fm.thisfile.path)
        if key in metadata and metadata[key]:
            return [" ".join([self.arg(0), self.arg(1), metadata[key]])]
        return [self.arg(0) + " " + k for k in sorted(metadata)
                if k.startswith(self.arg(1))]


class linemode(default_linemode):
    """
    :linemode <mode>

    Change what is displayed as a filename.

    - "mode" may be any of the defined linemodes (see: ranger.core.linemode).
      "normal" is mapped to "filename".
    """

    def execute(self):
        mode = self.arg(1)

        if mode == "normal":
            from ranger.core.linemode import DEFAULT_LINEMODE
            mode = DEFAULT_LINEMODE

        if mode not in self.fm.thisfile.linemode_dict:
            self.fm.notify("Unhandled linemode: `%s'" % mode, bad=True)
            return

        self.fm.thisdir.set_linemode_of_children(mode)

        # Ask the browsercolumns to redraw
        for col in self.fm.ui.browser.columns:
            col.need_redraw = True


class yank(Command):
    """:yank [name|dir|path]

    Copies the file's name (default), directory or path into both the primary X
    selection and the clipboard.
    """

    modes = {
        '': 'basename',
        'name_without_extension': 'basename_without_extension',
        'name': 'basename',
        'dir': 'dirname',
        'path': 'path',
    }

    def execute(self):
        import subprocess

        def clipboards():
            from ranger.ext.get_executables import get_executables
            clipboard_managers = {
                'xclip': [
                    ['xclip'],
                    ['xclip', '-selection', 'clipboard'],
                ],
                'xsel': [
                    ['xsel'],
                    ['xsel', '-b'],
                ],
                'wl-copy': [
                    ['wl-copy'],
                ],
                'pbcopy': [
                    ['pbcopy'],
                ],
            }
            ordered_managers = ['pbcopy', 'wl-copy', 'xclip', 'xsel']
            executables = get_executables()
            for manager in ordered_managers:
                if manager in executables:
                    return clipboard_managers[manager]
            return []

        clipboard_commands = clipboards()

        mode = self.modes[self.arg(1)]
        selection = self.get_selection_attr(mode)

        new_clipboard_contents = "\n".join(selection)
        for command in clipboard_commands:
            process = subprocess.Popen(command, universal_newlines=True,
                                       stdin=subprocess.PIPE)
            process.communicate(input=new_clipboard_contents)

    def get_selection_attr(self, attr):
        return [getattr(item, attr) for item in
                self.fm.thistab.get_selection()]

    def tab(self, tabnum):
        return (
            self.start(1) + mode for mode
            in sorted(self.modes.keys())
            if mode
        )


class paste_ext(Command):
    """
    :paste_ext

    Like paste but tries to rename conflicting files so that the
    file extension stays intact (e.g. file_.ext).
    """

    @staticmethod
    def make_safe_path(dst):
        if not os.path.exists(dst):
            return dst

        dst_name, dst_ext = os.path.splitext(dst)

        if not dst_name.endswith("_"):
            dst_name += "_"
            if not os.path.exists(dst_name + dst_ext):
                return dst_name + dst_ext
        n = 0
        test_dst = dst_name + str(n)
        while os.path.exists(test_dst + dst_ext):
            n += 1
            test_dst = dst_name + str(n)

        return test_dst + dst_ext

    def execute(self):
        return self.fm.paste(make_safe_path=paste_ext.make_safe_path)<|MERGE_RESOLUTION|>--- conflicted
+++ resolved
@@ -1151,42 +1151,6 @@
             return
 
         # Generate script
-<<<<<<< HEAD
-        cmdfile = tempfile.NamedTemporaryFile()
-        script_lines = []
-        script_lines.append("# This file will be executed when you close the"
-                            " editor.")
-        script_lines.append("# Please double-check everything, clear the file"
-                            " to abort.")
-        new_dirs = []
-        for old, new in zip(filenames, new_filenames):
-            if old != new:
-                basepath, _ = os.path.split(new)
-                if (basepath and basepath not in new_dirs
-                        and not os.path.isdir(basepath)):
-                    script_lines.append("mkdir -vp -- {dir}".format(
-                        dir=esc(basepath)))
-                    new_dirs.append(basepath)
-                script_lines.append("mv -vi -- {old} {new}".format(
-                    old=esc(old), new=esc(new)))
-        # Make sure not to forget the ending newline
-        script_content = "\n".join(script_lines) + "\n"
-        if py3:
-            cmdfile.write(script_content.encode("utf-8"))
-        else:
-            cmdfile.write(script_content)
-        cmdfile.flush()
-
-        # Open the script and let the user review it, then check if the script
-        # was modified by the user
-        self.fm.execute_file([File(cmdfile.name)], app='editor')
-        cmdfile.seek(0)
-        script_was_edited = (script_content != cmdfile.read())
-
-        # Do the renaming
-        self.fm.run(['/bin/sh', cmdfile.name], flags='w')
-        cmdfile.close()
-=======
         with tempfile.NamedTemporaryFile() as cmdfile:
             script_lines = []
             script_lines.append("# This file will be executed when you close"
@@ -1197,7 +1161,7 @@
             for old, new in zip(filenames, new_filenames):
                 if old != new:
                     basepath, _ = os.path.split(new)
-                    if (basepath is not None and basepath not in new_dirs
+                    if (basepath and basepath not in new_dirs
                             and not os.path.isdir(basepath)):
                         script_lines.append("mkdir -vp -- {dir}".format(
                             dir=esc(basepath)))
@@ -1221,7 +1185,6 @@
 
             # Do the renaming
             self.fm.run(['/bin/sh', cmdfile.name], flags='w')
->>>>>>> fa419cef
 
         # Retag the files, but only if the script wasn't changed during review,
         # because only then we know which are the source and destination files.
