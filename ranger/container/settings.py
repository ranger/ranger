# Copyright (C) 2009-2013  Roman Zimbelmann <hut@lepus.uberspace.de>
# This software is distributed under the terms of the GNU GPL version 3.

from inspect import isfunction
from ranger.ext.signals import SignalDispatcher, Signal
from ranger.core.shared import FileManagerAware
from ranger.gui.colorscheme import _colorscheme_name_to_class
import re
import os.path

ALLOWED_SETTINGS = {
    'autosave_bookmarks': bool,
    'autoupdate_cumulative_size': bool,
    'cd_bookmarks': bool,
    'collapse_preview': bool,
    'colorscheme': str,
    'column_ratios': (tuple, list),
    'confirm_on_delete': str,
    'dirname_in_tabs': bool,
    'display_size_in_main_column': bool,
    'display_size_in_status_bar': bool,
    'display_tags_in_all_columns': bool,
    'draw_borders': bool,
    'draw_progress_bar_in_status_bar': bool,
    'flushinput': bool,
    'hidden_filter': str,
    'max_console_history_size': (int, type(None)),
    'max_history_size': (int, type(None)),
    'mouse_enabled': bool,
    'open_all_images': bool,
    'padding_right': bool,
    'preview_directories': bool,
    'preview_files': bool,
    'preview_images': bool,
<<<<<<< HEAD
    'preview_videos': bool,
=======
    'preview_max_size': int,
>>>>>>> 01bf29b3
    'preview_script': (str, type(None)),
    'save_console_history': bool,
    'scroll_offset': int,
    'shorten_title': int,
    'show_cursor': bool,  # TODO: not working?
    'show_hidden_bookmarks': bool,
    'show_hidden': bool,
    'sort_case_insensitive': bool,
    'sort_directories_first': bool,
    'sort_reverse': bool,
    'sort': str,
    'status_bar_on_top': bool,
    'tilde_in_titlebar': bool,
    'unicode_ellipsis': bool,
    'update_title': bool,
    'update_tmux_title': bool,
    'use_preview_script': bool,
    'vcs_aware': bool,
    'vcs_backend_bzr': str,
    'vcs_backend_git': str,
    'vcs_backend_hg': str,
    'xterm_alt_key': bool,
}

DEFAULT_VALUES = {
    bool: False,
    type(None): None,
    str: "",
    int: 0,
    list: [],
    tuple: tuple([]),
}

class Settings(SignalDispatcher, FileManagerAware):
    def __init__(self):
        SignalDispatcher.__init__(self)
        self.__dict__['_localsettings'] = dict()
        self.__dict__['_localregexes'] = dict()
        self.__dict__['_tagsettings'] = dict()
        self.__dict__['_settings'] = dict()
        for name in ALLOWED_SETTINGS:
            self.signal_bind('setopt.'+name,
                    self._sanitize, priority=1.0)
            self.signal_bind('setopt.'+name,
                    self._raw_set_with_signal, priority=0.2)

    def _sanitize(self, signal):
        name, value = signal.setting, signal.value
        if name == 'column_ratios':
            # TODO: cover more cases here
            if isinstance(value, tuple):
                signal.value = list(value)
            if not isinstance(value, list) or len(value) < 2:
                signal.value = [1, 1]
            else:
                signal.value = [int(i) if str(i).isdigit() else 1 \
                        for i in value]

        elif name == 'colorscheme':
            _colorscheme_name_to_class(signal)

        elif name == 'preview_script':
            if isinstance(value, str):
                result = os.path.expanduser(value)
                if os.path.exists(result):
                    signal.value = result
                else:
                    signal.value = None

        elif name == 'use_preview_script':
            if self._settings['preview_script'] is None and value \
                    and self.fm.ui.is_on:
                self.fm.notify("Preview script undefined or not found!",
                        bad=True)

    def set(self, name, value, path=None, tags=None):
        assert name in ALLOWED_SETTINGS, "No such setting: {0}!".format(name)
        if name not in self._settings:
            previous = None
        else:
            previous=self._settings[name]
        assert self._check_type(name, value)
        assert not (tags and path), "Can't set a setting for path and tag " \
            "at the same time!"
        kws = dict(setting=name, value=value, previous=previous,
                path=path, tags=tags, fm=self.fm)
        self.signal_emit('setopt', **kws)
        self.signal_emit('setopt.'+name, **kws)

    def get(self, name, path=None):
        assert name in ALLOWED_SETTINGS, "No such setting: {0}!".format(name)
        if path:
            localpath = path
        else:
            try:
                localpath = self.fm.thisdir.path
            except:
                localpath = path

        if localpath:
            for pattern, regex in self._localregexes.items():
                if name in self._localsettings[pattern] and\
                        regex.search(localpath):
                    return self._localsettings[pattern][name]
        if self._tagsettings and path:
            realpath = os.path.realpath(path)
            if realpath in self.fm.tags:
                tag = self.fm.tags.marker(realpath)
                if tag in self._tagsettings and name in self._tagsettings[tag]:
                    return self._tagsettings[tag][name]
        if name in self._settings:
            return self._settings[name]
        else:
            type_ = self.types_of(name)[0]
            value = DEFAULT_VALUES[type_]
            self._raw_set(name, value)
            self.__setattr__(name, value)
            return self._settings[name]

    def __setattr__(self, name, value):
        if name.startswith('_'):
            self.__dict__[name] = value
        else:
            self.set(name, value, None)

    def __getattr__(self, name):
        if name.startswith('_'):
            return self.__dict__[name]
        else:
            return self.get(name, None)

    def __iter__(self):
        for x in self._settings:
            yield x

    def types_of(self, name):
        try:
            typ = ALLOWED_SETTINGS[name]
        except KeyError:
            return tuple()
        else:
            if isinstance(typ, tuple):
                return typ
            else:
                return (typ, )


    def _check_type(self, name, value):
        typ = ALLOWED_SETTINGS[name]
        if isfunction(typ):
            assert typ(value), \
                "Warning: The option `" + name + "' has an incorrect type!"
        else:
            assert isinstance(value, typ), \
                "Warning: The option `" + name + "' has an incorrect type!"\
                " Got " + str(type(value)) + ", expected " + str(typ) + "!" +\
                " Please check if your commands.py is up to date." if not \
                self.fm.ui.is_set_up else ""
        return True

    __getitem__ = __getattr__
    __setitem__ = __setattr__

    def _raw_set(self, name, value, path=None, tags=None):
        if path:
            if not path in self._localsettings:
                try:
                    regex = re.compile(path)
                except:
                    # Bad regular expression
                    return
                self._localregexes[path] = regex
                self._localsettings[path] = dict()
            self._localsettings[path][name] = value

            # make sure name is in _settings, so __iter__ runs through
            # local settings too.
            if not name in self._settings:
                type_ = self.types_of(name)[0]
                value = DEFAULT_VALUES[type_]
                self._settings[name] = value
        elif tags:
            for tag in tags:
                if tag not in self._tagsettings:
                    self._tagsettings[tag] = dict()
                self._tagsettings[tag][name] = value
        else:
            self._settings[name] = value

    def _raw_set_with_signal(self, signal):
        self._raw_set(signal.setting, signal.value, signal.path, signal.tags)


class LocalSettings():
    def __init__(self, path, parent):
        self.__dict__['_parent'] = parent
        self.__dict__['_path'] = path

    def __setattr__(self, name, value):
        if name.startswith('_'):
            self.__dict__[name] = value
        else:
            self._parent.set(name, value, self._path)

    def __getattr__(self, name):
        if name.startswith('_'):
            return self.__dict__[name]
        else:
            return self._parent.get(name, self._path)

    def __iter__(self):
        for x in self._parent._settings:
            yield x

    __getitem__ = __getattr__
    __setitem__ = __setattr__<|MERGE_RESOLUTION|>--- conflicted
+++ resolved
@@ -32,11 +32,8 @@
     'preview_directories': bool,
     'preview_files': bool,
     'preview_images': bool,
-<<<<<<< HEAD
     'preview_videos': bool,
-=======
     'preview_max_size': int,
->>>>>>> 01bf29b3
     'preview_script': (str, type(None)),
     'save_console_history': bool,
     'scroll_offset': int,
