#!/usr/bin/env bash

set -o noclobber -o noglob -o nounset -o pipefail
IFS=$'\n'

# If the option `use_preview_script` is set to `true`,
# then this script will be called and its output will be displayed in ranger.
# ANSI color codes are supported.
# STDIN is disabled, so interactive scripts won't work properly

# This script is considered a configuration file and must be updated manually.
# It will be left untouched if you upgrade ranger.

# Meanings of exit codes:
# code | meaning    | action of ranger
# -----+------------+-------------------------------------------
# 0    | success    | Display stdout as preview
# 1    | no preview | Display no preview at all
# 2    | plain text | Display the plain content of the file
# 3    | fix width  | Don't reload when width changes
# 4    | fix height | Don't reload when height changes
# 5    | fix both   | Don't ever reload
# 6    | image      | Display the image `$IMAGE_CACHE_PATH` points to as an image preview
# 7    | image      | Display the file directly as an image

# Script arguments
FILE_PATH="${1}"         # Full path of the highlighted file
PV_WIDTH="${2}"          # Width of the preview pane (number of fitting characters)
PV_HEIGHT="${3}"         # Height of the preview pane (number of fitting characters)
IMAGE_CACHE_PATH="${4}"  # Full path that should be used to cache image preview
PV_IMAGE_ENABLED="${5}"  # 'True' if image previews are enabled, 'False' otherwise.

FILE_EXTENSION="${FILE_PATH##*.}"
FILE_EXTENSION_LOWER="$(printf "%s" "${FILE_EXTENSION}" | tr '[:upper:]' '[:lower:]')"

# Settings
HIGHLIGHT_SIZE_MAX=262143  # 256KiB
HIGHLIGHT_TABWIDTH=8
HIGHLIGHT_STYLE='pablo'
PYGMENTIZE_STYLE='autumn'


handle_extension() {
    case "${FILE_EXTENSION_LOWER}" in
        # Archive
        a|ace|alz|arc|arj|bz|bz2|cab|cpio|deb|gz|jar|lha|lz|lzh|lzma|lzo|\
        rpm|rz|t7z|tar|tbz|tbz2|tgz|tlz|txz|tZ|tzo|war|xpi|xz|Z|zip)
            atool --list -- "${FILE_PATH}" && exit 5
            bsdtar --list --file "${FILE_PATH}" && exit 5
            exit 1;;
        rar)
            # Avoid password prompt by providing empty password
            unrar lt -p- -- "${FILE_PATH}" && exit 5
            exit 1;;
        7z)
            # Avoid password prompt by providing empty password
            7z l -p -- "${FILE_PATH}" && exit 5
            exit 1;;

        # PDF
        pdf)
            # Preview as text conversion
            pdftotext -l 10 -nopgbrk -q -- "${FILE_PATH}" - | fmt -w ${PV_WIDTH} && exit 5
            mutool draw -F txt -i -- "${FILE_PATH}" 1-10 | fmt -w ${PV_WIDTH} && exit 5
            exiftool "${FILE_PATH}" && exit 5
            exit 1;;

        # BitTorrent
        torrent)
            transmission-show -- "${FILE_PATH}" && exit 5
            exit 1;;

        # OpenDocument
        odt|ods|odp|sxw)
            # Preview as text conversion
            odt2txt "${FILE_PATH}" && exit 5
            exit 1;;

        # HTML
        htm|html|xhtml)
            # Preview as text conversion
            w3m -dump "${FILE_PATH}" && exit 5
            lynx -dump -- "${FILE_PATH}" && exit 5
            elinks -dump "${FILE_PATH}" && exit 5
            ;; # Continue with next handler on failure
        # JSON
        json)
            jq --color-output . "${FILE_PATH}" && exit 5
            python -m json.tool -- "${FILE_PATH}" && exit 5
            ;;
    esac
}

handle_image() {
    # Size of the preview if there are multiple options or it has to be rendered
    # from vector graphics. If the conversion program allows specifying only one
    # dimension while keeping the aspect ratio, the width will be used.
    local DEFAULT_SIZE="1920x1080"

    local mimetype="${1}"
    case "${mimetype}" in
        # SVG
        # image/svg+xml)
        #     convert -- "${FILE_PATH}" "${IMAGE_CACHE_PATH}" && exit 6
        #     exit 1;;

        # DjVu
        # image/vnd.djvu)
        #     ddjvu -format=tiff -quality=90 -page=1 -size="${DEFAULT_SIZE}" \
        #           - "${IMAGE_CACHE_PATH}" < "${FILE_PATH}" \
        #           && exit 6 || exit 1;;

        # Image
        image/*)
            local orientation
            orientation="$( identify -format '%[EXIF:Orientation]\n' -- "${FILE_PATH}" )"
            # If orientation data is present and the image actually
            # needs rotating ("1" means no rotation)...
            if [[ -n "$orientation" && "$orientation" != 1 ]]; then
                # ...auto-rotate the image according to the EXIF data.
                convert -- "${FILE_PATH}" -auto-orient "${IMAGE_CACHE_PATH}" && exit 6
            fi

            # `w3mimgdisplay` will be called for all images (unless overridden as above),
            # but might fail for unsupported types.
            exit 7;;

        # Video
        # video/*)
        #     # Thumbnail
        #     ffmpegthumbnailer -i "${FILE_PATH}" -o "${IMAGE_CACHE_PATH}" -s 0 && exit 6
        #     exit 1;;

        # PDF
        # application/pdf)
        #     pdftoppm -f 1 -l 1 \
        #              -scale-to-x "${DEFAULT_SIZE%x*}" \
        #              -scale-to-y -1 \
        #              -singlefile \
        #              -jpeg -tiffcompression jpeg \
        #              -- "${FILE_PATH}" "${IMAGE_CACHE_PATH%.*}" \
        #         && exit 6 || exit 1;;

<<<<<<< HEAD
        # Font
        application/font*|application/*opentype)
            preview_png="/tmp/$(basename "${IMAGE_CACHE_PATH%.*}").png"
            if fontimage -o "${preview_png}" \
                         --pixelsize "120" \
                         --fontname \
                         --pixelsize "80" \
                         --text "  ABCDEFGHIJKLMNOPQRSTUVWXYZ  " \
                         --text "  abcdefghijklmnopqrstuvwxyz  " \
                         --text "  0123456789.:,;(*!?') ff fl fi ffi ffl  " \
                         --text "  The quick brown fox jumps over the lazy dog.  " \
                         "${FILE_PATH}";
            then
                convert -- "${preview_png}" "${IMAGE_CACHE_PATH}" \
                    && rm "${preview_png}" \
                    && exit 6
            else
                exit 1
            fi
            ;;
=======
        # ePub, MOBI, FB2 (using Calibre)
        # application/epub+zip|application/x-mobipocket-ebook|application/x-fictionbook+xml)
        #     ebook-meta --get-cover="${IMAGE_CACHE_PATH}" -- "${FILE_PATH}" > /dev/null \
        #         && exit 6 || exit 1;;

        # ePub (using <https://github.com/marianosimone/epub-thumbnailer>)
        # application/epub+zip)
        #     epub-thumbnailer \
        #         "${FILE_PATH}" "${IMAGE_CACHE_PATH}" "${DEFAULT_SIZE%x*}" \
        #         && exit 6 || exit 1;;
>>>>>>> f9f73998

        # Preview archives using the first image inside.
        # (Very useful for comic book collections for example.)
        # application/zip|application/x-rar|application/x-7z-compressed|\
        #     application/x-xz|application/x-bzip2|application/x-gzip|application/x-tar)
        #     local fn=""; local fe=""
        #     local zip=""; local rar=""; local tar=""; local bsd=""
        #     case "${mimetype}" in
        #         application/zip) zip=1 ;;
        #         application/x-rar) rar=1 ;;
        #         application/x-7z-compressed) ;;
        #         *) tar=1 ;;
        #     esac
        #     { [ "$tar" ] && fn=$(tar --list --file "${FILE_PATH}"); } || \
        #     { fn=$(bsdtar --list --file "${FILE_PATH}") && bsd=1 && tar=""; } || \
        #     { [ "$rar" ] && fn=$(unrar lb -p- -- "${FILE_PATH}"); } || \
        #     { [ "$zip" ] && fn=$(zipinfo -1 -- "${FILE_PATH}"); } || return
        #
        #     fn=$(echo "$fn" | python -c "import sys; import mimetypes as m; \
        #             [ print(l, end='') for l in sys.stdin if \
        #               (m.guess_type(l[:-1])[0] or '').startswith('image/') ]" |\
        #         sort -V | head -n 1)
        #     [ "$fn" = "" ] && return
        #     [ "$bsd" ] && fn=$(printf '%b' "$fn")
        #
        #     [ "$tar" ] && tar --extract --to-stdout \
        #         --file "${FILE_PATH}" -- "$fn" > "${IMAGE_CACHE_PATH}" && exit 6
        #     fe=$(echo -n "$fn" | sed 's/[][*?\]/\\\0/g')
        #     [ "$bsd" ] && bsdtar --extract --to-stdout \
        #         --file "${FILE_PATH}" -- "$fe" > "${IMAGE_CACHE_PATH}" && exit 6
        #     [ "$bsd" ] || [ "$tar" ] && rm -- "${IMAGE_CACHE_PATH}"
        #     [ "$rar" ] && unrar p -p- -inul -- "${FILE_PATH}" "$fn" > \
        #         "${IMAGE_CACHE_PATH}" && exit 6
        #     [ "$zip" ] && unzip -pP "" -- "${FILE_PATH}" "$fe" > \
        #         "${IMAGE_CACHE_PATH}" && exit 6
        #     [ "$rar" ] || [ "$zip" ] && rm -- "${IMAGE_CACHE_PATH}"
        #     ;;
    esac
}

handle_mime() {
    local mimetype="${1}"
    case "${mimetype}" in
        # Text
        text/* | */xml)
            # Syntax highlight
            if [[ "$( stat --printf='%s' -- "${FILE_PATH}" )" -gt "${HIGHLIGHT_SIZE_MAX}" ]]; then
                exit 2
            fi
            if [[ "$( tput colors )" -ge 256 ]]; then
                local pygmentize_format='terminal256'
                local highlight_format='xterm256'
            else
                local pygmentize_format='terminal'
                local highlight_format='ansi'
            fi
            highlight --replace-tabs="${HIGHLIGHT_TABWIDTH}" --out-format="${highlight_format}" \
                --style="${HIGHLIGHT_STYLE}" --force -- "${FILE_PATH}" && exit 5
            # pygmentize -f "${pygmentize_format}" -O "style=${PYGMENTIZE_STYLE}" -- "${FILE_PATH}" && exit 5
            exit 2;;

        # DjVu
        image/vnd.djvu)
            # Preview as text conversion (requires djvulibre)
            djvutxt "${FILE_PATH}" | fmt -w ${PV_WIDTH} && exit 5
            exiftool "${FILE_PATH}" && exit 5
            exit 1;;

        # Image
        image/*)
            # Preview as text conversion
            # img2txt --gamma=0.6 --width="${PV_WIDTH}" -- "${FILE_PATH}" && exit 4
            exiftool "${FILE_PATH}" && exit 5
            exit 1;;

        # Video and audio
        video/* | audio/*)
            mediainfo "${FILE_PATH}" && exit 5
            exiftool "${FILE_PATH}" && exit 5
            exit 1;;
    esac
}

handle_fallback() {
    echo '----- File Type Classification -----' && file --dereference --brief -- "${FILE_PATH}" && exit 5
    exit 1
}


MIMETYPE="$( file --dereference --brief --mime-type -- "${FILE_PATH}" )"
if [[ "${PV_IMAGE_ENABLED}" == 'True' ]]; then
    handle_image "${MIMETYPE}"
fi
handle_extension
handle_mime "${MIMETYPE}"
handle_fallback

exit 1<|MERGE_RESOLUTION|>--- conflicted
+++ resolved
@@ -141,7 +141,17 @@
         #              -- "${FILE_PATH}" "${IMAGE_CACHE_PATH%.*}" \
         #         && exit 6 || exit 1;;
 
-<<<<<<< HEAD
+        # ePub, MOBI, FB2 (using Calibre)
+        # application/epub+zip|application/x-mobipocket-ebook|application/x-fictionbook+xml)
+        #     ebook-meta --get-cover="${IMAGE_CACHE_PATH}" -- "${FILE_PATH}" > /dev/null \
+        #         && exit 6 || exit 1;;
+
+        # ePub (using <https://github.com/marianosimone/epub-thumbnailer>)
+        # application/epub+zip)
+        #     epub-thumbnailer \
+        #         "${FILE_PATH}" "${IMAGE_CACHE_PATH}" "${DEFAULT_SIZE%x*}" \
+        #         && exit 6 || exit 1;;
+
         # Font
         application/font*|application/*opentype)
             preview_png="/tmp/$(basename "${IMAGE_CACHE_PATH%.*}").png"
@@ -162,18 +172,6 @@
                 exit 1
             fi
             ;;
-=======
-        # ePub, MOBI, FB2 (using Calibre)
-        # application/epub+zip|application/x-mobipocket-ebook|application/x-fictionbook+xml)
-        #     ebook-meta --get-cover="${IMAGE_CACHE_PATH}" -- "${FILE_PATH}" > /dev/null \
-        #         && exit 6 || exit 1;;
-
-        # ePub (using <https://github.com/marianosimone/epub-thumbnailer>)
-        # application/epub+zip)
-        #     epub-thumbnailer \
-        #         "${FILE_PATH}" "${IMAGE_CACHE_PATH}" "${DEFAULT_SIZE%x*}" \
-        #         && exit 6 || exit 1;;
->>>>>>> f9f73998
 
         # Preview archives using the first image inside.
         # (Very useful for comic book collections for example.)
