--- conflicted
+++ resolved
@@ -759,12 +759,8 @@
                 and not self.process.stdin.closed):
             return
 
-<<<<<<< HEAD
         # We cannot close the process because that stops the preview.
         # pylint: disable=consider-using-with
-        self.process = Popen(['ueberzug', 'layer', '--silent'], cwd=self.working_dir,
-                             stdin=PIPE, universal_newlines=True)
-=======
         self.process = Popen(
             ["ueberzug", "layer", "--silent"],
             cwd=self.working_dir,
@@ -772,7 +768,6 @@
             stdin=PIPE,
             universal_newlines=True,
         )
->>>>>>> f28bb98e
         self.is_initialized = True
 
     def _execute(self, **kwargs):
