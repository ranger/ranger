# This file is part of ranger, the console file manager.
# License: GNU GPL version 3, see the file "AUTHORS" for details.

from __future__ import (absolute_import, division, print_function)

import os
import sys
import threading
import curses
from subprocess import CalledProcessError

from ranger.ext.get_executables import get_executables
from ranger.ext.keybinding_parser import KeyBuffer, KeyMaps, ALT_KEY
from ranger.ext.lazy_property import lazy_property
from ranger.ext.signals import Signal
from ranger.ext.spawn import check_output

from .displayable import DisplayableContainer
from .mouse_event import MouseEvent


MOUSEMASK = curses.ALL_MOUSE_EVENTS | curses.REPORT_MOUSE_POSITION

# This escape is not available with a capname from terminfo unlike
# tsl (to_status_line), so it's hardcoded here. It's used just like tsl,
# but it sets the icon title (WM_ICON_NAME) instead of the window title
# (WM_NAME).
ESCAPE_ICON_TITLE = '\033]1;'

_ASCII = ''.join(chr(c) for c in range(32, 127))


def ascii_only(string):
    return ''.join(c if c in _ASCII else '?' for c in string)


def _setup_mouse(signal):
    if signal['value']:
        curses.mousemask(MOUSEMASK)
        curses.mouseinterval(0)

        # This line solves this problem:
        # If a mouse click triggers an action that disables curses and
        # starts curses again, (e.g. running a ## file by clicking on its
        # preview) and the next key is another mouse click, the bstate of this
        # mouse event will be invalid.  (atm, invalid bstates are recognized
        # as scroll-down, so this avoids an errorneous scroll-down action)
        curses.ungetmouse(0, 0, 0, 0, 0)
    else:
        curses.mousemask(0)


def _in_tmux():
    return ('TMUX' in os.environ
            and 'tmux' in get_executables())


def _in_screen():
    return ('screen' in os.environ['TERM']
            and 'screen' in get_executables())


class UI(  # pylint: disable=too-many-instance-attributes,too-many-public-methods
        DisplayableContainer):
    ALLOWED_VIEWMODES = 'miller', 'multipane'

    is_set_up = False
    load_mode = False
    is_on = False
    termsize = None

    def __init__(self, env=None, fm=None):  # pylint: disable=super-init-not-called
        self.keybuffer = KeyBuffer()
        self.keymaps = KeyMaps(self.keybuffer)
        self.redrawlock = threading.Event()
        self.redrawlock.set()

        self.titlebar = None
        self._viewmode = None
        self.taskview = None
        self.status = None
        self.console = None
        self.pager = None
        self.multiplexer = None
        self._draw_title = None
        self._tmux_automatic_rename = None
        self._multiplexer_title = None
        self.browser = None

        if fm is not None:
            self.fm = fm

    def setup_curses(self):
        os.environ['ESCDELAY'] = '25'   # don't know a cleaner way
        try:
            self.win = curses.initscr()
        except curses.error as ex:
            if ex.args[0] == "setupterm: could not find terminal":
                os.environ['TERM'] = 'linux'
                self.win = curses.initscr()
        self.keymaps.use_keymap('browser')
        DisplayableContainer.__init__(self, None)

    def initialize(self):
        """initialize curses, then call setup (at the first time) and resize."""
        self.win.leaveok(0)
        self.win.keypad(1)
        self.load_mode = False

        curses.cbreak()
        curses.noecho()
        curses.halfdelay(20)
        try:
            curses.curs_set(int(bool(self.settings.show_cursor)))
        except curses.error:
            pass
        curses.start_color()
        try:
            curses.use_default_colors()
        except curses.error:
            pass

        self.settings.signal_bind('setopt.mouse_enabled', _setup_mouse)
        self.settings.signal_bind('setopt.freeze_files', self.redraw_statusbar)
        _setup_mouse(dict(value=self.settings.mouse_enabled))

        if not self.is_set_up:
            self.is_set_up = True
            self.setup()
            self.win.addstr("loading...")
            self.win.refresh()
            self._draw_title = curses.tigetflag('hs')  # has_status_line

        self.update_size()
        self.is_on = True

        self.handle_multiplexer()

        if 'vcsthread' in self.__dict__:
            self.vcsthread.unpause()

    def suspend(self):
        """Turn off curses"""
        if 'vcsthread' in self.__dict__:
            self.vcsthread.pause()
            self.vcsthread.paused.wait()

        if self.fm.image_displayer:
            self.fm.image_displayer.quit()

        self.win.keypad(0)
        curses.nocbreak()
        curses.echo()
<<<<<<< HEAD
=======
        try:
            curses.curs_set(0)
        except curses.error:
            pass
>>>>>>> a9e88bec
        if self.settings.mouse_enabled:
            _setup_mouse(dict(value=False))
        curses.endwin()
        self.is_on = False

    def set_load_mode(self, boolean):
        boolean = bool(boolean)
        if boolean != self.load_mode:
            self.load_mode = boolean

            if boolean:
                # don't wait for key presses in the load mode
                curses.cbreak()
                self.win.nodelay(1)
            else:
                self.win.nodelay(0)
                # Sanitize halfdelay setting
                halfdelay = min(255, max(1, self.settings.idle_delay // 100))
                curses.halfdelay(halfdelay)

    def destroy(self):
        """Destroy all widgets and turn off curses"""
        if 'vcsthread' in self.__dict__:
            del self.__dict__['vcsthread']
        DisplayableContainer.destroy(self)

        self.restore_multiplexer_name()

        self.suspend()

    def handle_mouse(self):
        """Handles mouse input"""
        try:
            event = MouseEvent(curses.getmouse())
        except curses.error:
            return
        if not self.console.visible:
            DisplayableContainer.click(self, event)

    def handle_key(self, key):
        """Handles key input"""
        self.hint()

        if key < 0:
            self.keybuffer.clear()

        elif not DisplayableContainer.press(self, key):
            self.keymaps.use_keymap('browser')
            self.press(key)

    def press(self, key):
        keybuffer = self.keybuffer
        self.status.clear_message()

        keybuffer.add(key)
        self.fm.hide_bookmarks()
        self.browser.draw_hints = not keybuffer.finished_parsing \
            and keybuffer.finished_parsing_quantifier

        if keybuffer.result is not None:
            try:
                self.fm.execute_console(
                    keybuffer.result,
                    wildcards=keybuffer.wildcards,
                    quantifier=keybuffer.quantifier,
                )
            finally:
                if keybuffer.finished_parsing:
                    keybuffer.clear()
        elif keybuffer.finished_parsing:
            keybuffer.clear()
            return False
        return True

    def handle_keys(self, *keys):
        for key in keys:
            self.handle_key(key)

    def handle_input(self):  # pylint: disable=too-many-branches
        key = self.win.getch()
        if key == curses.KEY_ENTER:
            key = ord('\n')
        if key == 27 or (key >= 128 and key < 256):
            # Handle special keys like ALT+X or unicode here:
            keys = [key]
            previous_load_mode = self.load_mode
            self.set_load_mode(True)
            for _ in range(4):
                getkey = self.win.getch()
                if getkey != -1:
                    keys.append(getkey)
            if len(keys) == 1:
                keys.append(-1)
            elif keys[0] == 27:
                keys[0] = ALT_KEY
            if self.settings.xterm_alt_key:
                if len(keys) == 2 and keys[1] in range(127, 256):
                    if keys[0] == 195:
                        keys = [ALT_KEY, keys[1] - 64]
                    elif keys[0] == 194:
                        keys = [ALT_KEY, keys[1] - 128]
            self.handle_keys(*keys)
            self.set_load_mode(previous_load_mode)
            if self.settings.flushinput and not self.console.visible:
                curses.flushinp()
        else:
            # Handle simple key presses, CTRL+X, etc here:
            if key >= 0:
                if self.settings.flushinput and not self.console.visible:
                    curses.flushinp()
                if key == curses.KEY_MOUSE:
                    self.handle_mouse()
                elif key == curses.KEY_RESIZE:
                    self.update_size()
                else:
                    if not self.fm.input_is_blocked():
                        self.handle_key(key)
            elif key == -1 and not os.isatty(sys.stdin.fileno()):
                # STDIN has been closed
                self.fm.exit()

    def setup(self):
        """Build up the UI by initializing widgets."""
        from ranger.gui.widgets.titlebar import TitleBar
        from ranger.gui.widgets.console import Console
        from ranger.gui.widgets.statusbar import StatusBar
        from ranger.gui.widgets.taskview import TaskView
        from ranger.gui.widgets.pager import Pager

        # Create a titlebar
        self.titlebar = TitleBar(self.win)
        self.add_child(self.titlebar)

        # Create the browser view
        self.settings.signal_bind('setopt.viewmode', self._set_viewmode)
        self._viewmode = None
        # The following line sets self.browser implicitly through the signal
        self.viewmode = self.settings.viewmode
        self.add_child(self.browser)

        # Create the process manager
        self.taskview = TaskView(self.win)
        self.taskview.visible = False
        self.add_child(self.taskview)

        # Create the status bar
        self.status = StatusBar(self.win, self.browser.main_column)
        self.add_child(self.status)

        # Create the console
        self.console = Console(self.win)
        self.add_child(self.console)
        self.console.visible = False

        # Create the pager
        self.pager = Pager(self.win)
        self.pager.visible = False
        self.add_child(self.pager)

    @lazy_property
    def vcsthread(self):
        """VCS thread"""
        from ranger.ext.vcs import VcsThread
        thread = VcsThread(self)
        thread.start()
        return thread

    def redraw(self):
        """Redraw all widgets"""
        self.redrawlock.wait()
        self.redrawlock.clear()
        self.poke()

        # determine which widgets are shown
        if self.console.wait_for_command_input or self.console.question_queue:
            self.console.focused = True
            self.console.visible = True
            self.status.visible = False
        else:
            self.console.focused = False
            self.console.visible = False
            self.status.visible = True

        self.draw()
        self.finalize()
        self.redrawlock.set()

    def redraw_window(self):
        """Redraw the window. This only calls self.win.redrawwin()."""
        self.win.erase()
        self.win.redrawwin()
        self.win.refresh()
        self.win.redrawwin()
        self.need_redraw = True

    def update_size(self):
        """resize all widgets"""
        self.termsize = self.win.getmaxyx()
        y, x = self.termsize

        self.browser.resize(self.settings.status_bar_on_top and 2 or 1, 0, y - 2, x)
        self.taskview.resize(1, 0, y - 2, x)
        self.pager.resize(1, 0, y - 2, x)
        self.titlebar.resize(0, 0, 1, x)
        self.status.resize(self.settings.status_bar_on_top and 1 or y - 1, 0, 1, x)
        self.console.resize(y - 1, 0, 1, x)

    def draw(self):
        """Draw all objects in the container"""
        self.win.touchwin()
        DisplayableContainer.draw(self)
        if self._draw_title and self.settings.update_title:
            cwd = self.fm.thisdir.path
            if self.settings.tilde_in_titlebar \
               and (cwd == self.fm.home_path
                    or cwd.startswith(self.fm.home_path + "/")):
                cwd = '~' + cwd[len(self.fm.home_path):]
            if self.settings.shorten_title:
                split = cwd.rsplit(os.sep, self.settings.shorten_title)
                if os.sep in split[0]:
                    cwd = os.sep.join(split[1:])
            try:
                fixed_cwd = cwd.encode('utf-8', 'surrogateescape'). \
                    decode('utf-8', 'replace')
                escapes = [
                    curses.tigetstr('tsl').decode('latin-1'),
                    ESCAPE_ICON_TITLE
                ]
                bel = curses.tigetstr('fsl').decode('latin-1')
                fmt_tups = [(e, fixed_cwd, bel) for e in escapes]
            except UnicodeError:
                pass
            else:
                for fmt_tup in fmt_tups:
                    sys.stdout.write("%sranger:%s%s" % fmt_tup)
                    sys.stdout.flush()

        self.win.refresh()

    def finalize(self):
        """Finalize every object in container and refresh the window"""
        DisplayableContainer.finalize(self)
        self.win.refresh()

    def draw_images(self):
        if self.pager.visible:
            self.pager.draw_image()
        elif self.browser.pager:
            if self.browser.pager.visible:
                self.browser.pager.draw_image()
            else:
                self.browser.columns[-1].draw_image()

    def close_pager(self):
        self.browser.columns[-1].scroll_extra = self.pager.scroll_begin
        if self.console.visible:
            self.console.focused = True
        self.pager.close()
        self.pager.visible = False
        self.pager.focused = False
        self.browser.visible = True

    def open_pager(self):
        self.browser.columns[-1].clear_image(force=True)
        if self.console.focused:
            self.console.focused = False
        self.pager.open()
        self.pager.visible = True
        self.pager.focused = True
        self.browser.visible = False
        self.pager.scroll_begin = self.browser.columns[-1].scroll_extra
        return self.pager

    def open_embedded_pager(self):
        self.browser.open_pager()
        for column in self.browser.columns:
            if column == self.browser.main_column:
                break
            column.level_shift(amount=1)
        return self.browser.pager

    def close_embedded_pager(self):
        self.browser.close_pager()
        for column in self.browser.columns:
            column.level_restore()

    def open_console(self, string='', prompt=None, position=None):
        if self.console.open(string, prompt=prompt, position=position):
            self.status.msg = None

    def close_console(self):
        self.console.close()
        self.close_pager()

    def open_taskview(self):
        self.browser.columns[-1].clear_image(force=True)
        self.pager.close()
        self.pager.visible = False
        self.pager.focused = False
        self.console.visible = False
        self.browser.visible = False
        self.taskview.visible = True
        self.taskview.focused = True

    def redraw_main_column(self):
        self.browser.main_column.need_redraw = True

    def redraw_statusbar(self):
        self.status.need_redraw = True

    def close_taskview(self):
        self.taskview.visible = False
        self.browser.visible = True
        self.taskview.focused = False

    def throbber(self, string='.', remove=False):
        if remove:
            self.titlebar.throbber = type(self.titlebar).throbber
        else:
            self.titlebar.throbber = string

    # Handles window renaming behaviour of the terminal multiplexers
    # GNU Screen and Tmux
    def handle_multiplexer(self):
        if (self.settings.update_tmux_title and not self._multiplexer_title):
            try:
                if _in_tmux():
                    # Stores the automatic-rename setting
                    # prints out a warning if allow-rename isn't set in tmux
                    try:
                        tmux_allow_rename = check_output(
                            ['tmux', 'show-window-options', '-v',
                             'allow-rename']).strip()
                    except CalledProcessError:
                        tmux_allow_rename = 'off'
                    if tmux_allow_rename == 'off':
                        self.fm.notify('Warning: allow-rename not set in Tmux!',
                                       bad=True)
                    else:
                        self._multiplexer_title = check_output(
                            ['tmux', 'display-message', '-p', '#W']).strip()
                        self._tmux_automatic_rename = check_output(
                            ['tmux', 'show-window-options', '-v',
                             'automatic-rename']).strip()
                        if self._tmux_automatic_rename == 'on':
                            check_output(['tmux', 'set-window-option',
                                          'automatic-rename', 'off'])
                elif _in_screen():
                    # Stores the screen window name before renaming it
                    # gives out a warning if $TERM is not "screen"
                    self._multiplexer_title = check_output(
                        ['screen', '-Q', 'title']).strip()
            except CalledProcessError:
                self.fm.notify("Couldn't access previous multiplexer window"
                               " name, won't be able to restore.",
                               bad=False)
            if not self._multiplexer_title:
                self._multiplexer_title = os.path.basename(
                    os.environ.get("SHELL", "shell"))

            sys.stdout.write("\033kranger\033\\")
            sys.stdout.flush()

    # Restore window name
    def restore_multiplexer_name(self):
        if self._multiplexer_title:
            try:
                if _in_tmux():
                    if self._tmux_automatic_rename:
                        check_output(['tmux', 'set-window-option',
                                      'automatic-rename',
                                      self._tmux_automatic_rename])
                    else:
                        check_output(['tmux', 'set-window-option', '-u',
                                      'automatic-rename'])
            except CalledProcessError:
                self.fm.notify("Could not restore multiplexer window name!",
                               bad=True)

            sys.stdout.write("\033k{}\033\\".format(self._multiplexer_title))
            sys.stdout.flush()

    def hint(self, text=None):
        self.status.hint = text

    def get_pager(self):
        if self.browser.pager and self.browser.pager.visible:
            return self.browser.pager
        return self.pager

    def _get_viewmode(self):
        return self._viewmode

    def _set_viewmode(self, value):
        if isinstance(value, Signal):
            value = value.value
        if value == '':
            value = self.ALLOWED_VIEWMODES[0]
        if value in self.ALLOWED_VIEWMODES:
            if self._viewmode != value:
                self._viewmode = value
                new_browser = self._viewmode_to_class(value)(self.win)

                if self.browser is None:
                    self.add_child(new_browser)
                else:
                    old_size = self.browser.y, self.browser.x, self.browser.hei, self.browser.wid
                    self.replace_child(self.browser, new_browser)
                    self.browser.destroy()
                    new_browser.resize(*old_size)

                self.browser = new_browser
                self.redraw_window()
        else:
            raise ValueError("Attempting to set invalid viewmode `%s`, should "
                             "be one of `%s`." % (value, "`, `".join(self.ALLOWED_VIEWMODES)))

    viewmode = property(_get_viewmode, _set_viewmode)

    @staticmethod
    def _viewmode_to_class(viewmode):
        if viewmode == 'miller':
            from ranger.gui.widgets.view_miller import ViewMiller
            return ViewMiller
        elif viewmode == 'multipane':
            from ranger.gui.widgets.view_multipane import ViewMultipane
            return ViewMultipane
        return None<|MERGE_RESOLUTION|>--- conflicted
+++ resolved
@@ -151,13 +151,10 @@
         self.win.keypad(0)
         curses.nocbreak()
         curses.echo()
-<<<<<<< HEAD
-=======
         try:
             curses.curs_set(0)
         except curses.error:
             pass
->>>>>>> a9e88bec
         if self.settings.mouse_enabled:
             _setup_mouse(dict(value=False))
         curses.endwin()
